/*
 * pnpacpi -- PnP ACPI driver
 *
 * Copyright (c) 2004 Matthieu Castet <castet.matthieu@free.fr>
 * Copyright (c) 2004 Li Shaohua <shaohua.li@intel.com>
 *
 * This program is free software; you can redistribute it and/or modify it
 * under the terms of the GNU General Public License as published by the
 * Free Software Foundation; either version 2, or (at your option) any
 * later version.
 *
 * This program is distributed in the hope that it will be useful, but
 * WITHOUT ANY WARRANTY; without even the implied warranty of
 * MERCHANTABILITY or FITNESS FOR A PARTICULAR PURPOSE.  See the GNU
 * General Public License for more details.
 *
 * You should have received a copy of the GNU General Public License
 * along with this program; if not, write to the Free Software
 * Foundation, Inc., 59 Temple Place, Suite 330, Boston, MA  02111-1307  USA
 */

#include <linux/export.h>
#include <linux/acpi.h>
#include <linux/pnp.h>
#include <linux/slab.h>
#include <linux/mod_devicetable.h>

#include "../base.h"
#include "pnpacpi.h"

static int num;

/*
 * Compatible Device IDs
 */
#define TEST_HEX(c) \
	if (!(('0' <= (c) && (c) <= '9') || ('A' <= (c) && (c) <= 'F'))) \
		return 0
#define TEST_ALPHA(c) \
	if (!('A' <= (c) && (c) <= 'Z')) \
		return 0
static int __init ispnpidacpi(const char *id)
{
	TEST_ALPHA(id[0]);
	TEST_ALPHA(id[1]);
	TEST_ALPHA(id[2]);
	TEST_HEX(id[3]);
	TEST_HEX(id[4]);
	TEST_HEX(id[5]);
	TEST_HEX(id[6]);
	if (id[7] != '\0')
		return 0;
	return 1;
}

static int pnpacpi_get_resources(struct pnp_dev *dev)
{
	pnp_dbg(&dev->dev, "get resources\n");
	return pnpacpi_parse_allocated_resource(dev);
}

static int pnpacpi_set_resources(struct pnp_dev *dev)
{
	struct acpi_device *acpi_dev;
	acpi_handle handle;
	int ret = 0;

	pnp_dbg(&dev->dev, "set resources\n");

	acpi_dev = ACPI_COMPANION(&dev->dev);
	if (!acpi_dev) {
		dev_dbg(&dev->dev, "ACPI device not found in %s!\n", __func__);
		return -ENODEV;
	}

	if (WARN_ON_ONCE(acpi_dev != dev->data))
		dev->data = acpi_dev;

	handle = acpi_dev->handle;
	if (acpi_has_method(handle, METHOD_NAME__SRS)) {
		struct acpi_buffer buffer;

		ret = pnpacpi_build_resource_template(dev, &buffer);
		if (ret)
			return ret;

		ret = pnpacpi_encode_resources(dev, &buffer);
		if (!ret) {
			acpi_status status;

			status = acpi_set_current_resources(handle, &buffer);
			if (ACPI_FAILURE(status))
				ret = -EIO;
		}
		kfree(buffer.pointer);
	}
	if (!ret && acpi_device_power_manageable(acpi_dev))
		ret = acpi_device_set_power(acpi_dev, ACPI_STATE_D0);

	return ret;
}

static int pnpacpi_disable_resources(struct pnp_dev *dev)
{
	struct acpi_device *acpi_dev;
	acpi_status status;

	dev_dbg(&dev->dev, "disable resources\n");

	acpi_dev = ACPI_COMPANION(&dev->dev);
	if (!acpi_dev) {
		dev_dbg(&dev->dev, "ACPI device not found in %s!\n", __func__);
		return 0;
	}

	/* acpi_unregister_gsi(pnp_irq(dev, 0)); */
	if (acpi_device_power_manageable(acpi_dev))
		acpi_device_set_power(acpi_dev, ACPI_STATE_D3_COLD);

	/* continue even if acpi_device_set_power() fails */
	status = acpi_evaluate_object(acpi_dev->handle, "_DIS", NULL, NULL);
	if (ACPI_FAILURE(status) && status != AE_NOT_FOUND)
		return -ENODEV;

	return 0;
}

#ifdef CONFIG_ACPI_SLEEP
static bool pnpacpi_can_wakeup(struct pnp_dev *dev)
{
	struct acpi_device *acpi_dev = ACPI_COMPANION(&dev->dev);

	if (!acpi_dev) {
		dev_dbg(&dev->dev, "ACPI device not found in %s!\n", __func__);
		return false;
	}

	return acpi_bus_can_wakeup(acpi_dev->handle);
}

static int pnpacpi_suspend(struct pnp_dev *dev, pm_message_t state)
{
	struct acpi_device *acpi_dev = ACPI_COMPANION(&dev->dev);
	int error = 0;

	if (!acpi_dev) {
		dev_dbg(&dev->dev, "ACPI device not found in %s!\n", __func__);
		return 0;
	}

	if (device_can_wakeup(&dev->dev)) {
		error = acpi_pm_device_sleep_wake(&dev->dev,
				device_may_wakeup(&dev->dev));
		if (error)
			return error;
	}

	if (acpi_device_power_manageable(acpi_dev)) {
		int power_state = acpi_pm_device_sleep_state(&dev->dev, NULL,
							ACPI_STATE_D3_COLD);
		if (power_state < 0)
			power_state = (state.event == PM_EVENT_ON) ?
					ACPI_STATE_D0 : ACPI_STATE_D3_COLD;

		/*
		 * acpi_device_set_power() can fail (keyboard port can't be
		 * powered-down?), and in any case, our return value is ignored
		 * by pnp_bus_suspend().  Hence we don't revert the wakeup
		 * setting if the set_power fails.
		 */
		error = acpi_device_set_power(acpi_dev, power_state);
	}

	return error;
}

static int pnpacpi_resume(struct pnp_dev *dev)
{
	struct acpi_device *acpi_dev = ACPI_COMPANION(&dev->dev);
	int error = 0;

	if (!acpi_dev) {
		dev_dbg(&dev->dev, "ACPI device not found in %s!\n", __func__);
		return -ENODEV;
	}

	if (device_may_wakeup(&dev->dev))
		acpi_pm_device_sleep_wake(&dev->dev, false);

	if (acpi_device_power_manageable(acpi_dev))
		error = acpi_device_set_power(acpi_dev, ACPI_STATE_D0);

	return error;
}
#endif

struct pnp_protocol pnpacpi_protocol = {
	.name	 = "Plug and Play ACPI",
	.get	 = pnpacpi_get_resources,
	.set	 = pnpacpi_set_resources,
	.disable = pnpacpi_disable_resources,
#ifdef CONFIG_ACPI_SLEEP
	.can_wakeup = pnpacpi_can_wakeup,
	.suspend = pnpacpi_suspend,
	.resume = pnpacpi_resume,
#endif
};
EXPORT_SYMBOL(pnpacpi_protocol);

static char *__init pnpacpi_get_id(struct acpi_device *device)
{
	struct acpi_hardware_id *id;

	list_for_each_entry(id, &device->pnp.ids, list) {
		if (ispnpidacpi(id->id))
			return id->id;
	}

	return NULL;
}

static int __init pnpacpi_add_device(struct acpi_device *device)
{
	struct pnp_dev *dev;
	char *pnpid;
	struct acpi_hardware_id *id;
	int error;

	/* Skip devices that are already bound */
	if (device->physical_node_count)
		return 0;

	/*
	 * If a PnPacpi device is not present , the device
	 * driver should not be loaded.
	 */
	if (!acpi_has_method(device->handle, "_CRS"))
		return 0;

	pnpid = pnpacpi_get_id(device);
	if (!pnpid)
		return 0;

	if (!device->status.present)
		return 0;

	dev = pnp_alloc_dev(&pnpacpi_protocol, num, pnpid);
	if (!dev)
		return -ENOMEM;

	dev->data = device;
	/* .enabled means the device can decode the resources */
	dev->active = device->status.enabled;
	if (acpi_has_method(device->handle, "_SRS"))
		dev->capabilities |= PNP_CONFIGURABLE;
	dev->capabilities |= PNP_READ;
	if (device->flags.dynamic_status && (dev->capabilities & PNP_CONFIGURABLE))
		dev->capabilities |= PNP_WRITE;
	if (device->flags.removable)
		dev->capabilities |= PNP_REMOVABLE;
	if (acpi_has_method(device->handle, "_DIS"))
		dev->capabilities |= PNP_DISABLE;

	if (strlen(acpi_device_name(device)))
		strncpy(dev->name, acpi_device_name(device), sizeof(dev->name));
	else
		strncpy(dev->name, acpi_device_bid(device), sizeof(dev->name));

	if (dev->active)
		pnpacpi_parse_allocated_resource(dev);

	if (dev->capabilities & PNP_CONFIGURABLE)
		pnpacpi_parse_resource_option_data(dev);

	list_for_each_entry(id, &device->pnp.ids, list) {
		if (!strcmp(id->id, pnpid))
			continue;
		if (!ispnpidacpi(id->id))
			continue;
		pnp_add_id(dev, id->id);
	}

	/* clear out the damaged flags */
	if (!dev->active)
		pnp_init_resources(dev);

	error = pnp_add_device(dev);
	if (error) {
		put_device(&dev->dev);
		return error;
	}

	error = acpi_bind_one(&dev->dev, device);

	num++;

	return error;
}

static acpi_status __init pnpacpi_add_device_handler(acpi_handle handle,
						     u32 lvl, void *context,
						     void **rv)
{
	struct acpi_device *device;

	if (acpi_bus_get_device(handle, &device))
		return AE_CTRL_DEPTH;
	if (acpi_is_pnp_device(device))
		pnpacpi_add_device(device);
	return AE_OK;
}

<<<<<<< HEAD
static int __init acpi_pnp_match(struct device *dev, void *_pnp)
{
	struct acpi_device *acpi = to_acpi_device(dev);
	struct pnp_dev *pnp = _pnp;

	/* true means it matched */
	return pnp->data == acpi;
}

static struct acpi_device * __init acpi_pnp_find_companion(struct device *dev)
{
	dev = bus_find_device(&acpi_bus_type, NULL, to_pnp_dev(dev),
			      acpi_pnp_match);
	if (!dev)
		return NULL;

	put_device(dev);
	return to_acpi_device(dev);
}

/* complete initialization of a PNPACPI device includes having
 * pnpdev->dev.archdata.acpi_handle point to its ACPI sibling.
 */
static bool acpi_pnp_bus_match(struct device *dev)
{
	return dev->bus == &pnp_bus_type;
}

static struct acpi_bus_type __initdata acpi_pnp_bus = {
	.name	     = "PNP",
	.match	     = acpi_pnp_bus_match,
	.find_companion = acpi_pnp_find_companion,
};

=======
>>>>>>> e70dba60
int pnpacpi_disabled __initdata;
static int __init pnpacpi_init(void)
{
	if (acpi_disabled || pnpacpi_disabled) {
		printk(KERN_INFO "pnp: PnP ACPI: disabled\n");
		return 0;
	}
	printk(KERN_INFO "pnp: PnP ACPI init\n");
	pnp_register_protocol(&pnpacpi_protocol);
	acpi_get_devices(NULL, pnpacpi_add_device_handler, NULL, NULL);
	printk(KERN_INFO "pnp: PnP ACPI: found %d devices\n", num);
	pnp_platform_devices = 1;
	return 0;
}

fs_initcall(pnpacpi_init);

static int __init pnpacpi_setup(char *str)
{
	if (str == NULL)
		return 1;
	if (!strncmp(str, "off", 3))
		pnpacpi_disabled = 1;
	return 1;
}

__setup("pnpacpi=", pnpacpi_setup);<|MERGE_RESOLUTION|>--- conflicted
+++ resolved
@@ -310,43 +310,6 @@
 	return AE_OK;
 }
 
-<<<<<<< HEAD
-static int __init acpi_pnp_match(struct device *dev, void *_pnp)
-{
-	struct acpi_device *acpi = to_acpi_device(dev);
-	struct pnp_dev *pnp = _pnp;
-
-	/* true means it matched */
-	return pnp->data == acpi;
-}
-
-static struct acpi_device * __init acpi_pnp_find_companion(struct device *dev)
-{
-	dev = bus_find_device(&acpi_bus_type, NULL, to_pnp_dev(dev),
-			      acpi_pnp_match);
-	if (!dev)
-		return NULL;
-
-	put_device(dev);
-	return to_acpi_device(dev);
-}
-
-/* complete initialization of a PNPACPI device includes having
- * pnpdev->dev.archdata.acpi_handle point to its ACPI sibling.
- */
-static bool acpi_pnp_bus_match(struct device *dev)
-{
-	return dev->bus == &pnp_bus_type;
-}
-
-static struct acpi_bus_type __initdata acpi_pnp_bus = {
-	.name	     = "PNP",
-	.match	     = acpi_pnp_bus_match,
-	.find_companion = acpi_pnp_find_companion,
-};
-
-=======
->>>>>>> e70dba60
 int pnpacpi_disabled __initdata;
 static int __init pnpacpi_init(void)
 {
