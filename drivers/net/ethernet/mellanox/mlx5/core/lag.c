--- conflicted
+++ resolved
@@ -583,12 +583,7 @@
 
 	if (!ldev->nb.notifier_call) {
 		ldev->nb.notifier_call = mlx5_lag_netdev_event;
-<<<<<<< HEAD
-		if (register_netdevice_notifier_dev_net(netdev, &ldev->nb,
-							&ldev->nn)) {
-=======
 		if (register_netdevice_notifier_net(&init_net, &ldev->nb)) {
->>>>>>> 77a36a3a
 			ldev->nb.notifier_call = NULL;
 			mlx5_core_err(dev, "Failed to register LAG netdev notifier\n");
 		}
@@ -601,7 +596,7 @@
 }
 
 /* Must be called with intf_mutex held */
-void mlx5_lag_remove(struct mlx5_core_dev *dev, struct net_device *netdev)
+void mlx5_lag_remove(struct mlx5_core_dev *dev)
 {
 	struct mlx5_lag *ldev;
 	int i;
@@ -621,12 +616,7 @@
 
 	if (i == MLX5_MAX_PORTS) {
 		if (ldev->nb.notifier_call)
-<<<<<<< HEAD
-			unregister_netdevice_notifier_dev_net(netdev, &ldev->nb,
-							      &ldev->nn);
-=======
 			unregister_netdevice_notifier_net(&init_net, &ldev->nb);
->>>>>>> 77a36a3a
 		mlx5_lag_mp_cleanup(ldev);
 		cancel_delayed_work_sync(&ldev->bond_work);
 		mlx5_lag_dev_free(ldev);
