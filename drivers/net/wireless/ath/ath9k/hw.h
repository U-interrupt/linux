--- conflicted
+++ resolved
@@ -203,19 +203,7 @@
 	ATH9K_HW_CAP_LDPC			= BIT(19),
 	ATH9K_HW_CAP_FASTCLOCK			= BIT(20),
 	ATH9K_HW_CAP_SGI_20			= BIT(21),
-<<<<<<< HEAD
-};
-
-enum ath9k_capability_type {
-	ATH9K_CAP_CIPHER = 0,
-	ATH9K_CAP_TKIP_MIC,
-	ATH9K_CAP_TKIP_SPLIT,
-	ATH9K_CAP_TXPOW,
-	ATH9K_CAP_MCAST_KEYSRCH,
-	ATH9K_CAP_DS
-=======
 	ATH9K_HW_CAP_PAPRD			= BIT(22),
->>>>>>> abf52f86
 };
 
 struct ath9k_hw_capabilities {
@@ -828,12 +816,9 @@
 
 	u32 bb_watchdog_last_status;
 	u32 bb_watchdog_timeout_ms; /* in ms, 0 to disable */
-<<<<<<< HEAD
-=======
 
 	u32 paprd_gain_table_entries[PAPRD_GAIN_TABLE_ENTRIES];
 	u8 paprd_gain_table_index[PAPRD_GAIN_TABLE_ENTRIES];
->>>>>>> abf52f86
 };
 
 static inline struct ath_common *ath9k_hw_common(struct ath_hw *ah)
@@ -957,8 +942,6 @@
 void ar9003_hw_bb_watchdog_config(struct ath_hw *ah);
 void ar9003_hw_bb_watchdog_read(struct ath_hw *ah);
 void ar9003_hw_bb_watchdog_dbg_info(struct ath_hw *ah);
-<<<<<<< HEAD
-=======
 void ar9003_paprd_enable(struct ath_hw *ah, bool val);
 void ar9003_paprd_populate_single_table(struct ath_hw *ah,
 					struct ath9k_channel *chan, int chain);
@@ -968,7 +951,6 @@
 int ar9003_paprd_init_table(struct ath_hw *ah);
 bool ar9003_paprd_is_done(struct ath_hw *ah);
 void ar9003_hw_set_paprd_txdesc(struct ath_hw *ah, void *ds, u8 chains);
->>>>>>> abf52f86
 
 /* Hardware family op attach helpers */
 void ar5008_hw_attach_phy_ops(struct ath_hw *ah);
