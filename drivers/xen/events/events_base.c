--- conflicted
+++ resolved
@@ -110,11 +110,7 @@
 	unsigned short eoi_cpu; /* EOI must happen on this cpu-1 */
 	unsigned int irq_epoch; /* If eoi_cpu valid: irq_epoch of event */
 	u64 eoi_time;           /* Time in jiffies when to EOI. */
-<<<<<<< HEAD
-	spinlock_t lock;
-=======
 	raw_spinlock_t lock;
->>>>>>> ffc9841d
 
 	union {
 		unsigned short virq;
@@ -316,11 +312,7 @@
 	info->evtchn = evtchn;
 	info->cpu = cpu;
 	info->mask_reason = EVT_MASK_REASON_EXPLICIT;
-<<<<<<< HEAD
-	spin_lock_init(&info->lock);
-=======
 	raw_spin_lock_init(&info->lock);
->>>>>>> ffc9841d
 
 	ret = set_evtchn_to_irq(evtchn, irq);
 	if (ret < 0)
@@ -480,44 +472,28 @@
 {
 	unsigned long flags;
 
-<<<<<<< HEAD
-	spin_lock_irqsave(&info->lock, flags);
-=======
 	raw_spin_lock_irqsave(&info->lock, flags);
->>>>>>> ffc9841d
 
 	if (!info->mask_reason)
 		mask_evtchn(info->evtchn);
 
 	info->mask_reason |= reason;
 
-<<<<<<< HEAD
-	spin_unlock_irqrestore(&info->lock, flags);
-=======
 	raw_spin_unlock_irqrestore(&info->lock, flags);
->>>>>>> ffc9841d
 }
 
 static void do_unmask(struct irq_info *info, u8 reason)
 {
 	unsigned long flags;
 
-<<<<<<< HEAD
-	spin_lock_irqsave(&info->lock, flags);
-=======
 	raw_spin_lock_irqsave(&info->lock, flags);
->>>>>>> ffc9841d
 
 	info->mask_reason &= ~reason;
 
 	if (!info->mask_reason)
 		unmask_evtchn(info->evtchn);
 
-<<<<<<< HEAD
-	spin_unlock_irqrestore(&info->lock, flags);
-=======
 	raw_spin_unlock_irqrestore(&info->lock, flags);
->>>>>>> ffc9841d
 }
 
 #ifdef CONFIG_X86
