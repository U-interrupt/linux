/*
 * Copyright 2014 IBM Corp.
 *
 * This program is free software; you can redistribute it and/or
 * modify it under the terms of the GNU General Public License
 * as published by the Free Software Foundation; either version
 * 2 of the License, or (at your option) any later version.
 */

#include <linux/pci.h>
#include <linux/slab.h>
#include <linux/anon_inodes.h>
#include <linux/file.h>
#include <misc/cxl.h>
#include <linux/fs.h>

#include "cxl.h"

struct cxl_context *cxl_dev_context_init(struct pci_dev *dev)
{
	struct address_space *mapping;
	struct cxl_afu *afu;
	struct cxl_context  *ctx;
	int rc;

	afu = cxl_pci_to_afu(dev);

	ctx = cxl_context_alloc();
	if (IS_ERR(ctx)) {
		rc = PTR_ERR(ctx);
		goto err_dev;
	}

	ctx->kernelapi = true;

	/*
	 * Make our own address space since we won't have one from the
	 * filesystem like the user api has, and even if we do associate a file
	 * with this context we don't want to use the global anonymous inode's
	 * address space as that can invalidate unrelated users:
	 */
	mapping = kmalloc(sizeof(struct address_space), GFP_KERNEL);
	if (!mapping) {
		rc = -ENOMEM;
		goto err_ctx;
	}
	address_space_init_once(mapping);

	/* Make it a slave context.  We can promote it later? */
	rc = cxl_context_init(ctx, afu, false, mapping);
	if (rc)
		goto err_mapping;

	return ctx;

err_mapping:
	kfree(mapping);
err_ctx:
	kfree(ctx);
err_dev:
	return ERR_PTR(rc);
}
EXPORT_SYMBOL_GPL(cxl_dev_context_init);

struct cxl_context *cxl_get_context(struct pci_dev *dev)
{
	return dev->dev.archdata.cxl_ctx;
}
EXPORT_SYMBOL_GPL(cxl_get_context);

<<<<<<< HEAD
struct device *cxl_get_phys_dev(struct pci_dev *dev)
{
	struct cxl_afu *afu;

	afu = cxl_pci_to_afu(dev);

	return afu->adapter->dev.parent;
}

=======
>>>>>>> 138a0764
int cxl_release_context(struct cxl_context *ctx)
{
	if (ctx->status >= STARTED)
		return -EBUSY;

	cxl_context_free(ctx);

	return 0;
}
EXPORT_SYMBOL_GPL(cxl_release_context);

static irq_hw_number_t cxl_find_afu_irq(struct cxl_context *ctx, int num)
{
	__u16 range;
	int r;

	for (r = 0; r < CXL_IRQ_RANGES; r++) {
		range = ctx->irqs.range[r];
		if (num < range) {
			return ctx->irqs.offset[r] + num;
		}
		num -= range;
	}
	return 0;
}

int cxl_allocate_afu_irqs(struct cxl_context *ctx, int num)
{
	int res;
	irq_hw_number_t hwirq;

	if (num == 0)
		num = ctx->afu->pp_irqs;
	res = afu_allocate_irqs(ctx, num);
	if (!res && !cpu_has_feature(CPU_FTR_HVMODE)) {
		/* In a guest, the PSL interrupt is not multiplexed. It was
		 * allocated above, and we need to set its handler
		 */
		hwirq = cxl_find_afu_irq(ctx, 0);
		if (hwirq)
			cxl_map_irq(ctx->afu->adapter, hwirq, cxl_ops->psl_interrupt, ctx, "psl");
	}
	return res;
}
EXPORT_SYMBOL_GPL(cxl_allocate_afu_irqs);

void cxl_free_afu_irqs(struct cxl_context *ctx)
{
	irq_hw_number_t hwirq;
	unsigned int virq;

	if (!cpu_has_feature(CPU_FTR_HVMODE)) {
		hwirq = cxl_find_afu_irq(ctx, 0);
		if (hwirq) {
			virq = irq_find_mapping(NULL, hwirq);
			if (virq)
				cxl_unmap_irq(virq, ctx);
		}
	}
	afu_irq_name_free(ctx);
	cxl_ops->release_irq_ranges(&ctx->irqs, ctx->afu->adapter);
}
EXPORT_SYMBOL_GPL(cxl_free_afu_irqs);

int cxl_map_afu_irq(struct cxl_context *ctx, int num,
		    irq_handler_t handler, void *cookie, char *name)
{
	irq_hw_number_t hwirq;

	/*
	 * Find interrupt we are to register.
	 */
	hwirq = cxl_find_afu_irq(ctx, num);
	if (!hwirq)
		return -ENOENT;

	return cxl_map_irq(ctx->afu->adapter, hwirq, handler, cookie, name);
}
EXPORT_SYMBOL_GPL(cxl_map_afu_irq);

void cxl_unmap_afu_irq(struct cxl_context *ctx, int num, void *cookie)
{
	irq_hw_number_t hwirq;
	unsigned int virq;

	hwirq = cxl_find_afu_irq(ctx, num);
	if (!hwirq)
		return;

	virq = irq_find_mapping(NULL, hwirq);
	if (virq)
		cxl_unmap_irq(virq, cookie);
}
EXPORT_SYMBOL_GPL(cxl_unmap_afu_irq);

/*
 * Start a context
 * Code here similar to afu_ioctl_start_work().
 */
int cxl_start_context(struct cxl_context *ctx, u64 wed,
		      struct task_struct *task)
{
	int rc = 0;
	bool kernel = true;

	pr_devel("%s: pe: %i\n", __func__, ctx->pe);

	mutex_lock(&ctx->status_mutex);
	if (ctx->status == STARTED)
		goto out; /* already started */

	if (task) {
		ctx->pid = get_task_pid(task, PIDTYPE_PID);
		ctx->glpid = get_task_pid(task->group_leader, PIDTYPE_PID);
		kernel = false;
		ctx->real_mode = false;
	}

	cxl_ctx_get();

	if ((rc = cxl_ops->attach_process(ctx, kernel, wed, 0))) {
		put_pid(ctx->pid);
		cxl_ctx_put();
		goto out;
	}

	ctx->status = STARTED;
out:
	mutex_unlock(&ctx->status_mutex);
	return rc;
}
EXPORT_SYMBOL_GPL(cxl_start_context);

int cxl_process_element(struct cxl_context *ctx)
{
	return ctx->external_pe;
}
EXPORT_SYMBOL_GPL(cxl_process_element);

/* Stop a context.  Returns 0 on success, otherwise -Errno */
int cxl_stop_context(struct cxl_context *ctx)
{
	return __detach_context(ctx);
}
EXPORT_SYMBOL_GPL(cxl_stop_context);

void cxl_set_master(struct cxl_context *ctx)
{
	ctx->master = true;
}
EXPORT_SYMBOL_GPL(cxl_set_master);

int cxl_set_translation_mode(struct cxl_context *ctx, bool real_mode)
{
	if (ctx->status == STARTED) {
		/*
		 * We could potentially update the PE and issue an update LLCMD
		 * to support this, but it doesn't seem to have a good use case
		 * since it's trivial to just create a second kernel context
		 * with different translation modes, so until someone convinces
		 * me otherwise:
		 */
		return -EBUSY;
	}

	ctx->real_mode = real_mode;
	return 0;
}
EXPORT_SYMBOL_GPL(cxl_set_translation_mode);

/* wrappers around afu_* file ops which are EXPORTED */
int cxl_fd_open(struct inode *inode, struct file *file)
{
	return afu_open(inode, file);
}
EXPORT_SYMBOL_GPL(cxl_fd_open);
int cxl_fd_release(struct inode *inode, struct file *file)
{
	return afu_release(inode, file);
}
EXPORT_SYMBOL_GPL(cxl_fd_release);
long cxl_fd_ioctl(struct file *file, unsigned int cmd, unsigned long arg)
{
	return afu_ioctl(file, cmd, arg);
}
EXPORT_SYMBOL_GPL(cxl_fd_ioctl);
int cxl_fd_mmap(struct file *file, struct vm_area_struct *vm)
{
	return afu_mmap(file, vm);
}
EXPORT_SYMBOL_GPL(cxl_fd_mmap);
unsigned int cxl_fd_poll(struct file *file, struct poll_table_struct *poll)
{
	return afu_poll(file, poll);
}
EXPORT_SYMBOL_GPL(cxl_fd_poll);
ssize_t cxl_fd_read(struct file *file, char __user *buf, size_t count,
			loff_t *off)
{
	return afu_read(file, buf, count, off);
}
EXPORT_SYMBOL_GPL(cxl_fd_read);

#define PATCH_FOPS(NAME) if (!fops->NAME) fops->NAME = afu_fops.NAME

/* Get a struct file and fd for a context and attach the ops */
struct file *cxl_get_fd(struct cxl_context *ctx, struct file_operations *fops,
			int *fd)
{
	struct file *file;
	int rc, flags, fdtmp;

	flags = O_RDWR | O_CLOEXEC;

	/* This code is similar to anon_inode_getfd() */
	rc = get_unused_fd_flags(flags);
	if (rc < 0)
		return ERR_PTR(rc);
	fdtmp = rc;

	/*
	 * Patch the file ops.  Needs to be careful that this is rentrant safe.
	 */
	if (fops) {
		PATCH_FOPS(open);
		PATCH_FOPS(poll);
		PATCH_FOPS(read);
		PATCH_FOPS(release);
		PATCH_FOPS(unlocked_ioctl);
		PATCH_FOPS(compat_ioctl);
		PATCH_FOPS(mmap);
	} else /* use default ops */
		fops = (struct file_operations *)&afu_fops;

	file = anon_inode_getfile("cxl", fops, ctx, flags);
	if (IS_ERR(file))
		goto err_fd;

	file->f_mapping = ctx->mapping;

	*fd = fdtmp;
	return file;

err_fd:
	put_unused_fd(fdtmp);
	return NULL;
}
EXPORT_SYMBOL_GPL(cxl_get_fd);

struct cxl_context *cxl_fops_get_context(struct file *file)
{
	return file->private_data;
}
EXPORT_SYMBOL_GPL(cxl_fops_get_context);

int cxl_start_work(struct cxl_context *ctx,
		   struct cxl_ioctl_start_work *work)
{
	int rc;

	/* code taken from afu_ioctl_start_work */
	if (!(work->flags & CXL_START_WORK_NUM_IRQS))
		work->num_interrupts = ctx->afu->pp_irqs;
	else if ((work->num_interrupts < ctx->afu->pp_irqs) ||
		 (work->num_interrupts > ctx->afu->irqs_max)) {
		return -EINVAL;
	}

	rc = afu_register_irqs(ctx, work->num_interrupts);
	if (rc)
		return rc;

	rc = cxl_start_context(ctx, work->work_element_descriptor, current);
	if (rc < 0) {
		afu_release_irqs(ctx, ctx);
		return rc;
	}

	return 0;
}
EXPORT_SYMBOL_GPL(cxl_start_work);

void __iomem *cxl_psa_map(struct cxl_context *ctx)
{
	if (ctx->status != STARTED)
		return NULL;

	pr_devel("%s: psn_phys%llx size:%llx\n",
		__func__, ctx->psn_phys, ctx->psn_size);
	return ioremap(ctx->psn_phys, ctx->psn_size);
}
EXPORT_SYMBOL_GPL(cxl_psa_map);

void cxl_psa_unmap(void __iomem *addr)
{
	iounmap(addr);
}
EXPORT_SYMBOL_GPL(cxl_psa_unmap);

int cxl_afu_reset(struct cxl_context *ctx)
{
	struct cxl_afu *afu = ctx->afu;
	int rc;

	rc = cxl_ops->afu_reset(afu);
	if (rc)
		return rc;

	return cxl_ops->afu_check_and_enable(afu);
}
EXPORT_SYMBOL_GPL(cxl_afu_reset);

void cxl_perst_reloads_same_image(struct cxl_afu *afu,
				  bool perst_reloads_same_image)
{
	afu->adapter->perst_same_image = perst_reloads_same_image;
}
EXPORT_SYMBOL_GPL(cxl_perst_reloads_same_image);

ssize_t cxl_read_adapter_vpd(struct pci_dev *dev, void *buf, size_t count)
{
	struct cxl_afu *afu = cxl_pci_to_afu(dev);

	return cxl_ops->read_adapter_vpd(afu->adapter, buf, count);
}
EXPORT_SYMBOL_GPL(cxl_read_adapter_vpd);<|MERGE_RESOLUTION|>--- conflicted
+++ resolved
@@ -68,18 +68,6 @@
 }
 EXPORT_SYMBOL_GPL(cxl_get_context);
 
-<<<<<<< HEAD
-struct device *cxl_get_phys_dev(struct pci_dev *dev)
-{
-	struct cxl_afu *afu;
-
-	afu = cxl_pci_to_afu(dev);
-
-	return afu->adapter->dev.parent;
-}
-
-=======
->>>>>>> 138a0764
 int cxl_release_context(struct cxl_context *ctx)
 {
 	if (ctx->status >= STARTED)
