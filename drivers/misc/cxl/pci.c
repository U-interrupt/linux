--- conflicted
+++ resolved
@@ -892,21 +892,12 @@
 	cxl_deconfigure_afu(afu);
 	cxl_debugfs_afu_remove(afu);
 	device_unregister(&afu->dev);
-<<<<<<< HEAD
 	return rc;
 
 err_free:
 	kfree(afu);
 	return rc;
 
-=======
-	return rc;
-
-err_free:
-	kfree(afu);
-	return rc;
-
->>>>>>> 9f30a04d
 }
 
 static void cxl_remove_afu(struct cxl_afu *afu)
