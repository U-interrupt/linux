/*
 * Copyright(c) 2015-2017 Intel Corporation.
 *
 * This file is provided under a dual BSD/GPLv2 license.  When using or
 * redistributing this file, you may do so under either license.
 *
 * GPL LICENSE SUMMARY
 *
 * This program is free software; you can redistribute it and/or modify
 * it under the terms of version 2 of the GNU General Public License as
 * published by the Free Software Foundation.
 *
 * This program is distributed in the hope that it will be useful, but
 * WITHOUT ANY WARRANTY; without even the implied warranty of
 * MERCHANTABILITY or FITNESS FOR A PARTICULAR PURPOSE.  See the GNU
 * General Public License for more details.
 *
 * BSD LICENSE
 *
 * Redistribution and use in source and binary forms, with or without
 * modification, are permitted provided that the following conditions
 * are met:
 *
 *  - Redistributions of source code must retain the above copyright
 *    notice, this list of conditions and the following disclaimer.
 *  - Redistributions in binary form must reproduce the above copyright
 *    notice, this list of conditions and the following disclaimer in
 *    the documentation and/or other materials provided with the
 *    distribution.
 *  - Neither the name of Intel Corporation nor the names of its
 *    contributors may be used to endorse or promote products derived
 *    from this software without specific prior written permission.
 *
 * THIS SOFTWARE IS PROVIDED BY THE COPYRIGHT HOLDERS AND CONTRIBUTORS
 * "AS IS" AND ANY EXPRESS OR IMPLIED WARRANTIES, INCLUDING, BUT NOT
 * LIMITED TO, THE IMPLIED WARRANTIES OF MERCHANTABILITY AND FITNESS FOR
 * A PARTICULAR PURPOSE ARE DISCLAIMED. IN NO EVENT SHALL THE COPYRIGHT
 * OWNER OR CONTRIBUTORS BE LIABLE FOR ANY DIRECT, INDIRECT, INCIDENTAL,
 * SPECIAL, EXEMPLARY, OR CONSEQUENTIAL DAMAGES (INCLUDING, BUT NOT
 * LIMITED TO, PROCUREMENT OF SUBSTITUTE GOODS OR SERVICES; LOSS OF USE,
 * DATA, OR PROFITS; OR BUSINESS INTERRUPTION) HOWEVER CAUSED AND ON ANY
 * THEORY OF LIABILITY, WHETHER IN CONTRACT, STRICT LIABILITY, OR TORT
 * (INCLUDING NEGLIGENCE OR OTHERWISE) ARISING IN ANY WAY OUT OF THE USE
 * OF THIS SOFTWARE, EVEN IF ADVISED OF THE POSSIBILITY OF SUCH DAMAGE.
 *
 */
#include <linux/poll.h>
#include <linux/cdev.h>
#include <linux/vmalloc.h>
#include <linux/io.h>
#include <linux/sched/mm.h>
#include <linux/bitmap.h>

#include <rdma/ib.h>

#include "hfi.h"
#include "pio.h"
#include "device.h"
#include "common.h"
#include "trace.h"
#include "mmu_rb.h"
#include "user_sdma.h"
#include "user_exp_rcv.h"
#include "aspm.h"

#undef pr_fmt
#define pr_fmt(fmt) DRIVER_NAME ": " fmt

#define SEND_CTXT_HALT_TIMEOUT 1000 /* msecs */

/*
 * File operation functions
 */
static int hfi1_file_open(struct inode *inode, struct file *fp);
static int hfi1_file_close(struct inode *inode, struct file *fp);
static ssize_t hfi1_write_iter(struct kiocb *kiocb, struct iov_iter *from);
static __poll_t hfi1_poll(struct file *fp, struct poll_table_struct *pt);
static int hfi1_file_mmap(struct file *fp, struct vm_area_struct *vma);

static u64 kvirt_to_phys(void *addr);
static int assign_ctxt(struct hfi1_filedata *fd, unsigned long arg, u32 len);
static void init_subctxts(struct hfi1_ctxtdata *uctxt,
			  const struct hfi1_user_info *uinfo);
static int init_user_ctxt(struct hfi1_filedata *fd,
			  struct hfi1_ctxtdata *uctxt);
static void user_init(struct hfi1_ctxtdata *uctxt);
static int get_ctxt_info(struct hfi1_filedata *fd, unsigned long arg, u32 len);
static int get_base_info(struct hfi1_filedata *fd, unsigned long arg, u32 len);
static int user_exp_rcv_setup(struct hfi1_filedata *fd, unsigned long arg,
			      u32 len);
static int user_exp_rcv_clear(struct hfi1_filedata *fd, unsigned long arg,
			      u32 len);
static int user_exp_rcv_invalid(struct hfi1_filedata *fd, unsigned long arg,
				u32 len);
static int setup_base_ctxt(struct hfi1_filedata *fd,
			   struct hfi1_ctxtdata *uctxt);
static int setup_subctxt(struct hfi1_ctxtdata *uctxt);

static int find_sub_ctxt(struct hfi1_filedata *fd,
			 const struct hfi1_user_info *uinfo);
static int allocate_ctxt(struct hfi1_filedata *fd, struct hfi1_devdata *dd,
			 struct hfi1_user_info *uinfo,
			 struct hfi1_ctxtdata **cd);
static void deallocate_ctxt(struct hfi1_ctxtdata *uctxt);
static __poll_t poll_urgent(struct file *fp, struct poll_table_struct *pt);
static __poll_t poll_next(struct file *fp, struct poll_table_struct *pt);
static int user_event_ack(struct hfi1_ctxtdata *uctxt, u16 subctxt,
			  unsigned long arg);
static int set_ctxt_pkey(struct hfi1_ctxtdata *uctxt, unsigned long arg);
static int ctxt_reset(struct hfi1_ctxtdata *uctxt);
static int manage_rcvq(struct hfi1_ctxtdata *uctxt, u16 subctxt,
		       unsigned long arg);
static vm_fault_t vma_fault(struct vm_fault *vmf);
static long hfi1_file_ioctl(struct file *fp, unsigned int cmd,
			    unsigned long arg);

static const struct file_operations hfi1_file_ops = {
	.owner = THIS_MODULE,
	.write_iter = hfi1_write_iter,
	.open = hfi1_file_open,
	.release = hfi1_file_close,
	.unlocked_ioctl = hfi1_file_ioctl,
	.poll = hfi1_poll,
	.mmap = hfi1_file_mmap,
	.llseek = noop_llseek,
};

static const struct vm_operations_struct vm_ops = {
	.fault = vma_fault,
};

/*
 * Types of memories mapped into user processes' space
 */
enum mmap_types {
	PIO_BUFS = 1,
	PIO_BUFS_SOP,
	PIO_CRED,
	RCV_HDRQ,
	RCV_EGRBUF,
	UREGS,
	EVENTS,
	STATUS,
	RTAIL,
	SUBCTXT_UREGS,
	SUBCTXT_RCV_HDRQ,
	SUBCTXT_EGRBUF,
	SDMA_COMP
};

/*
 * Masks and offsets defining the mmap tokens
 */
#define HFI1_MMAP_OFFSET_MASK   0xfffULL
#define HFI1_MMAP_OFFSET_SHIFT  0
#define HFI1_MMAP_SUBCTXT_MASK  0xfULL
#define HFI1_MMAP_SUBCTXT_SHIFT 12
#define HFI1_MMAP_CTXT_MASK     0xffULL
#define HFI1_MMAP_CTXT_SHIFT    16
#define HFI1_MMAP_TYPE_MASK     0xfULL
#define HFI1_MMAP_TYPE_SHIFT    24
#define HFI1_MMAP_MAGIC_MASK    0xffffffffULL
#define HFI1_MMAP_MAGIC_SHIFT   32

#define HFI1_MMAP_MAGIC         0xdabbad00

#define HFI1_MMAP_TOKEN_SET(field, val)	\
	(((val) & HFI1_MMAP_##field##_MASK) << HFI1_MMAP_##field##_SHIFT)
#define HFI1_MMAP_TOKEN_GET(field, token) \
	(((token) >> HFI1_MMAP_##field##_SHIFT) & HFI1_MMAP_##field##_MASK)
#define HFI1_MMAP_TOKEN(type, ctxt, subctxt, addr)   \
	(HFI1_MMAP_TOKEN_SET(MAGIC, HFI1_MMAP_MAGIC) | \
	HFI1_MMAP_TOKEN_SET(TYPE, type) | \
	HFI1_MMAP_TOKEN_SET(CTXT, ctxt) | \
	HFI1_MMAP_TOKEN_SET(SUBCTXT, subctxt) | \
	HFI1_MMAP_TOKEN_SET(OFFSET, (offset_in_page(addr))))

#define dbg(fmt, ...)				\
	pr_info(fmt, ##__VA_ARGS__)

static inline int is_valid_mmap(u64 token)
{
	return (HFI1_MMAP_TOKEN_GET(MAGIC, token) == HFI1_MMAP_MAGIC);
}

static int hfi1_file_open(struct inode *inode, struct file *fp)
{
	struct hfi1_filedata *fd;
	struct hfi1_devdata *dd = container_of(inode->i_cdev,
					       struct hfi1_devdata,
					       user_cdev);

	if (!((dd->flags & HFI1_PRESENT) && dd->kregbase1))
		return -EINVAL;

	if (!atomic_inc_not_zero(&dd->user_refcount))
		return -ENXIO;

	/* The real work is performed later in assign_ctxt() */

	fd = kzalloc(sizeof(*fd), GFP_KERNEL);

	if (!fd || init_srcu_struct(&fd->pq_srcu))
		goto nomem;
	spin_lock_init(&fd->pq_rcu_lock);
	spin_lock_init(&fd->tid_lock);
	spin_lock_init(&fd->invalid_lock);
	fd->rec_cpu_num = -1; /* no cpu affinity by default */
	fd->mm = current->mm;
	mmgrab(fd->mm);
	fd->dd = dd;
<<<<<<< HEAD
	kobject_get(&fd->dd->kobj);
=======
>>>>>>> 04d5ce62
	fp->private_data = fd;
	return 0;
nomem:
	kfree(fd);
	fp->private_data = NULL;
	if (atomic_dec_and_test(&dd->user_refcount))
		complete(&dd->user_comp);
	return -ENOMEM;
}

static long hfi1_file_ioctl(struct file *fp, unsigned int cmd,
			    unsigned long arg)
{
	struct hfi1_filedata *fd = fp->private_data;
	struct hfi1_ctxtdata *uctxt = fd->uctxt;
	int ret = 0;
	int uval = 0;

	hfi1_cdbg(IOCTL, "IOCTL recv: 0x%x", cmd);
	if (cmd != HFI1_IOCTL_ASSIGN_CTXT &&
	    cmd != HFI1_IOCTL_GET_VERS &&
	    !uctxt)
		return -EINVAL;

	switch (cmd) {
	case HFI1_IOCTL_ASSIGN_CTXT:
		ret = assign_ctxt(fd, arg, _IOC_SIZE(cmd));
		break;

	case HFI1_IOCTL_CTXT_INFO:
		ret = get_ctxt_info(fd, arg, _IOC_SIZE(cmd));
		break;

	case HFI1_IOCTL_USER_INFO:
		ret = get_base_info(fd, arg, _IOC_SIZE(cmd));
		break;

	case HFI1_IOCTL_CREDIT_UPD:
		if (uctxt)
			sc_return_credits(uctxt->sc);
		break;

	case HFI1_IOCTL_TID_UPDATE:
		ret = user_exp_rcv_setup(fd, arg, _IOC_SIZE(cmd));
		break;

	case HFI1_IOCTL_TID_FREE:
		ret = user_exp_rcv_clear(fd, arg, _IOC_SIZE(cmd));
		break;

	case HFI1_IOCTL_TID_INVAL_READ:
		ret = user_exp_rcv_invalid(fd, arg, _IOC_SIZE(cmd));
		break;

	case HFI1_IOCTL_RECV_CTRL:
		ret = manage_rcvq(uctxt, fd->subctxt, arg);
		break;

	case HFI1_IOCTL_POLL_TYPE:
		if (get_user(uval, (int __user *)arg))
			return -EFAULT;
		uctxt->poll_type = (typeof(uctxt->poll_type))uval;
		break;

	case HFI1_IOCTL_ACK_EVENT:
		ret = user_event_ack(uctxt, fd->subctxt, arg);
		break;

	case HFI1_IOCTL_SET_PKEY:
		ret = set_ctxt_pkey(uctxt, arg);
		break;

	case HFI1_IOCTL_CTXT_RESET:
		ret = ctxt_reset(uctxt);
		break;

	case HFI1_IOCTL_GET_VERS:
		uval = HFI1_USER_SWVERSION;
		if (put_user(uval, (int __user *)arg))
			return -EFAULT;
		break;

	default:
		return -EINVAL;
	}

	return ret;
}

static ssize_t hfi1_write_iter(struct kiocb *kiocb, struct iov_iter *from)
{
	struct hfi1_filedata *fd = kiocb->ki_filp->private_data;
	struct hfi1_user_sdma_pkt_q *pq;
	struct hfi1_user_sdma_comp_q *cq = fd->cq;
	int done = 0, reqs = 0;
	unsigned long dim = from->nr_segs;
	int idx;

	idx = srcu_read_lock(&fd->pq_srcu);
	pq = srcu_dereference(fd->pq, &fd->pq_srcu);
	if (!cq || !pq) {
		srcu_read_unlock(&fd->pq_srcu, idx);
		return -EIO;
	}

	if (!iter_is_iovec(from) || !dim) {
		srcu_read_unlock(&fd->pq_srcu, idx);
		return -EINVAL;
	}

	trace_hfi1_sdma_request(fd->dd, fd->uctxt->ctxt, fd->subctxt, dim);

	if (atomic_read(&pq->n_reqs) == pq->n_max_reqs) {
		srcu_read_unlock(&fd->pq_srcu, idx);
		return -ENOSPC;
	}

	while (dim) {
		int ret;
		unsigned long count = 0;

		ret = hfi1_user_sdma_process_request(
			fd, (struct iovec *)(from->iov + done),
			dim, &count);
		if (ret) {
			reqs = ret;
			break;
		}
		dim -= count;
		done += count;
		reqs++;
	}

	srcu_read_unlock(&fd->pq_srcu, idx);
	return reqs;
}

static int hfi1_file_mmap(struct file *fp, struct vm_area_struct *vma)
{
	struct hfi1_filedata *fd = fp->private_data;
	struct hfi1_ctxtdata *uctxt = fd->uctxt;
	struct hfi1_devdata *dd;
	unsigned long flags;
	u64 token = vma->vm_pgoff << PAGE_SHIFT,
		memaddr = 0;
	void *memvirt = NULL;
	u8 subctxt, mapio = 0, vmf = 0, type;
	ssize_t memlen = 0;
	int ret = 0;
	u16 ctxt;

	if (!is_valid_mmap(token) || !uctxt ||
	    !(vma->vm_flags & VM_SHARED)) {
		ret = -EINVAL;
		goto done;
	}
	dd = uctxt->dd;
	ctxt = HFI1_MMAP_TOKEN_GET(CTXT, token);
	subctxt = HFI1_MMAP_TOKEN_GET(SUBCTXT, token);
	type = HFI1_MMAP_TOKEN_GET(TYPE, token);
	if (ctxt != uctxt->ctxt || subctxt != fd->subctxt) {
		ret = -EINVAL;
		goto done;
	}

	flags = vma->vm_flags;

	switch (type) {
	case PIO_BUFS:
	case PIO_BUFS_SOP:
		memaddr = ((dd->physaddr + TXE_PIO_SEND) +
				/* chip pio base */
			   (uctxt->sc->hw_context * BIT(16))) +
				/* 64K PIO space / ctxt */
			(type == PIO_BUFS_SOP ?
				(TXE_PIO_SIZE / 2) : 0); /* sop? */
		/*
		 * Map only the amount allocated to the context, not the
		 * entire available context's PIO space.
		 */
		memlen = PAGE_ALIGN(uctxt->sc->credits * PIO_BLOCK_SIZE);
		flags &= ~VM_MAYREAD;
		flags |= VM_DONTCOPY | VM_DONTEXPAND;
		vma->vm_page_prot = pgprot_writecombine(vma->vm_page_prot);
		mapio = 1;
		break;
	case PIO_CRED:
		if (flags & VM_WRITE) {
			ret = -EPERM;
			goto done;
		}
		/*
		 * The credit return location for this context could be on the
		 * second or third page allocated for credit returns (if number
		 * of enabled contexts > 64 and 128 respectively).
		 */
		memvirt = dd->cr_base[uctxt->numa_id].va;
		memaddr = virt_to_phys(memvirt) +
			(((u64)uctxt->sc->hw_free -
			  (u64)dd->cr_base[uctxt->numa_id].va) & PAGE_MASK);
		memlen = PAGE_SIZE;
		flags &= ~VM_MAYWRITE;
		flags |= VM_DONTCOPY | VM_DONTEXPAND;
		/*
		 * The driver has already allocated memory for credit
		 * returns and programmed it into the chip. Has that
		 * memory been flagged as non-cached?
		 */
		/* vma->vm_page_prot = pgprot_noncached(vma->vm_page_prot); */
		mapio = 1;
		break;
	case RCV_HDRQ:
		memlen = rcvhdrq_size(uctxt);
		memvirt = uctxt->rcvhdrq;
		break;
	case RCV_EGRBUF: {
		unsigned long addr;
		int i;
		/*
		 * The RcvEgr buffer need to be handled differently
		 * as multiple non-contiguous pages need to be mapped
		 * into the user process.
		 */
		memlen = uctxt->egrbufs.size;
		if ((vma->vm_end - vma->vm_start) != memlen) {
			dd_dev_err(dd, "Eager buffer map size invalid (%lu != %lu)\n",
				   (vma->vm_end - vma->vm_start), memlen);
			ret = -EINVAL;
			goto done;
		}
		if (vma->vm_flags & VM_WRITE) {
			ret = -EPERM;
			goto done;
		}
		vma->vm_flags &= ~VM_MAYWRITE;
		addr = vma->vm_start;
		for (i = 0 ; i < uctxt->egrbufs.numbufs; i++) {
			memlen = uctxt->egrbufs.buffers[i].len;
			memvirt = uctxt->egrbufs.buffers[i].addr;
			ret = remap_pfn_range(
				vma, addr,
				/*
				 * virt_to_pfn() does the same, but
				 * it's not available on x86_64
				 * when CONFIG_MMU is enabled.
				 */
				PFN_DOWN(__pa(memvirt)),
				memlen,
				vma->vm_page_prot);
			if (ret < 0)
				goto done;
			addr += memlen;
		}
		ret = 0;
		goto done;
	}
	case UREGS:
		/*
		 * Map only the page that contains this context's user
		 * registers.
		 */
		memaddr = (unsigned long)
			(dd->physaddr + RXE_PER_CONTEXT_USER)
			+ (uctxt->ctxt * RXE_PER_CONTEXT_SIZE);
		/*
		 * TidFlow table is on the same page as the rest of the
		 * user registers.
		 */
		memlen = PAGE_SIZE;
		flags |= VM_DONTCOPY | VM_DONTEXPAND;
		vma->vm_page_prot = pgprot_noncached(vma->vm_page_prot);
		mapio = 1;
		break;
	case EVENTS:
		/*
		 * Use the page where this context's flags are. User level
		 * knows where it's own bitmap is within the page.
		 */
		memaddr = (unsigned long)
			(dd->events + uctxt_offset(uctxt)) & PAGE_MASK;
		memlen = PAGE_SIZE;
		/*
		 * v3.7 removes VM_RESERVED but the effect is kept by
		 * using VM_IO.
		 */
		flags |= VM_IO | VM_DONTEXPAND;
		vmf = 1;
		break;
	case STATUS:
		if (flags & VM_WRITE) {
			ret = -EPERM;
			goto done;
		}
		memaddr = kvirt_to_phys((void *)dd->status);
		memlen = PAGE_SIZE;
		flags |= VM_IO | VM_DONTEXPAND;
		break;
	case RTAIL:
		if (!HFI1_CAP_IS_USET(DMA_RTAIL)) {
			/*
			 * If the memory allocation failed, the context alloc
			 * also would have failed, so we would never get here
			 */
			ret = -EINVAL;
			goto done;
		}
		if ((flags & VM_WRITE) || !hfi1_rcvhdrtail_kvaddr(uctxt)) {
			ret = -EPERM;
			goto done;
		}
		memlen = PAGE_SIZE;
		memvirt = (void *)hfi1_rcvhdrtail_kvaddr(uctxt);
		flags &= ~VM_MAYWRITE;
		break;
	case SUBCTXT_UREGS:
		memaddr = (u64)uctxt->subctxt_uregbase;
		memlen = PAGE_SIZE;
		flags |= VM_IO | VM_DONTEXPAND;
		vmf = 1;
		break;
	case SUBCTXT_RCV_HDRQ:
		memaddr = (u64)uctxt->subctxt_rcvhdr_base;
		memlen = rcvhdrq_size(uctxt) * uctxt->subctxt_cnt;
		flags |= VM_IO | VM_DONTEXPAND;
		vmf = 1;
		break;
	case SUBCTXT_EGRBUF:
		memaddr = (u64)uctxt->subctxt_rcvegrbuf;
		memlen = uctxt->egrbufs.size * uctxt->subctxt_cnt;
		flags |= VM_IO | VM_DONTEXPAND;
		flags &= ~VM_MAYWRITE;
		vmf = 1;
		break;
	case SDMA_COMP: {
		struct hfi1_user_sdma_comp_q *cq = fd->cq;

		if (!cq) {
			ret = -EFAULT;
			goto done;
		}
		memaddr = (u64)cq->comps;
		memlen = PAGE_ALIGN(sizeof(*cq->comps) * cq->nentries);
		flags |= VM_IO | VM_DONTEXPAND;
		vmf = 1;
		break;
	}
	default:
		ret = -EINVAL;
		break;
	}

	if ((vma->vm_end - vma->vm_start) != memlen) {
		hfi1_cdbg(PROC, "%u:%u Memory size mismatch %lu:%lu",
			  uctxt->ctxt, fd->subctxt,
			  (vma->vm_end - vma->vm_start), memlen);
		ret = -EINVAL;
		goto done;
	}

	vma->vm_flags = flags;
	hfi1_cdbg(PROC,
		  "%u:%u type:%u io/vf:%d/%d, addr:0x%llx, len:%lu(%lu), flags:0x%lx\n",
		    ctxt, subctxt, type, mapio, vmf, memaddr, memlen,
		    vma->vm_end - vma->vm_start, vma->vm_flags);
	if (vmf) {
		vma->vm_pgoff = PFN_DOWN(memaddr);
		vma->vm_ops = &vm_ops;
		ret = 0;
	} else if (mapio) {
		ret = io_remap_pfn_range(vma, vma->vm_start,
					 PFN_DOWN(memaddr),
					 memlen,
					 vma->vm_page_prot);
	} else if (memvirt) {
		ret = remap_pfn_range(vma, vma->vm_start,
				      PFN_DOWN(__pa(memvirt)),
				      memlen,
				      vma->vm_page_prot);
	} else {
		ret = remap_pfn_range(vma, vma->vm_start,
				      PFN_DOWN(memaddr),
				      memlen,
				      vma->vm_page_prot);
	}
done:
	return ret;
}

/*
 * Local (non-chip) user memory is not mapped right away but as it is
 * accessed by the user-level code.
 */
static vm_fault_t vma_fault(struct vm_fault *vmf)
{
	struct page *page;

	page = vmalloc_to_page((void *)(vmf->pgoff << PAGE_SHIFT));
	if (!page)
		return VM_FAULT_SIGBUS;

	get_page(page);
	vmf->page = page;

	return 0;
}

static __poll_t hfi1_poll(struct file *fp, struct poll_table_struct *pt)
{
	struct hfi1_ctxtdata *uctxt;
	__poll_t pollflag;

	uctxt = ((struct hfi1_filedata *)fp->private_data)->uctxt;
	if (!uctxt)
		pollflag = EPOLLERR;
	else if (uctxt->poll_type == HFI1_POLL_TYPE_URGENT)
		pollflag = poll_urgent(fp, pt);
	else  if (uctxt->poll_type == HFI1_POLL_TYPE_ANYRCV)
		pollflag = poll_next(fp, pt);
	else /* invalid */
		pollflag = EPOLLERR;

	return pollflag;
}

static int hfi1_file_close(struct inode *inode, struct file *fp)
{
	struct hfi1_filedata *fdata = fp->private_data;
	struct hfi1_ctxtdata *uctxt = fdata->uctxt;
	struct hfi1_devdata *dd = container_of(inode->i_cdev,
					       struct hfi1_devdata,
					       user_cdev);
	unsigned long flags, *ev;

	fp->private_data = NULL;

	if (!uctxt)
		goto done;

	hfi1_cdbg(PROC, "closing ctxt %u:%u", uctxt->ctxt, fdata->subctxt);

	flush_wc();
	/* drain user sdma queue */
	hfi1_user_sdma_free_queues(fdata, uctxt);

	/* release the cpu */
	hfi1_put_proc_affinity(fdata->rec_cpu_num);

	/* clean up rcv side */
	hfi1_user_exp_rcv_free(fdata);

	/*
	 * fdata->uctxt is used in the above cleanup.  It is not ready to be
	 * removed until here.
	 */
	fdata->uctxt = NULL;
	hfi1_rcd_put(uctxt);

	/*
	 * Clear any left over, unhandled events so the next process that
	 * gets this context doesn't get confused.
	 */
	ev = dd->events + uctxt_offset(uctxt) + fdata->subctxt;
	*ev = 0;

	spin_lock_irqsave(&dd->uctxt_lock, flags);
	__clear_bit(fdata->subctxt, uctxt->in_use_ctxts);
	if (!bitmap_empty(uctxt->in_use_ctxts, HFI1_MAX_SHARED_CTXTS)) {
		spin_unlock_irqrestore(&dd->uctxt_lock, flags);
		goto done;
	}
	spin_unlock_irqrestore(&dd->uctxt_lock, flags);

	/*
	 * Disable receive context and interrupt available, reset all
	 * RcvCtxtCtrl bits to default values.
	 */
	hfi1_rcvctrl(dd, HFI1_RCVCTRL_CTXT_DIS |
		     HFI1_RCVCTRL_TIDFLOW_DIS |
		     HFI1_RCVCTRL_INTRAVAIL_DIS |
		     HFI1_RCVCTRL_TAILUPD_DIS |
		     HFI1_RCVCTRL_ONE_PKT_EGR_DIS |
		     HFI1_RCVCTRL_NO_RHQ_DROP_DIS |
		     HFI1_RCVCTRL_NO_EGR_DROP_DIS |
		     HFI1_RCVCTRL_URGENT_DIS, uctxt);
	/* Clear the context's J_KEY */
	hfi1_clear_ctxt_jkey(dd, uctxt);
	/*
	 * If a send context is allocated, reset context integrity
	 * checks to default and disable the send context.
	 */
	if (uctxt->sc) {
		sc_disable(uctxt->sc);
		set_pio_integrity(uctxt->sc);
	}

	hfi1_free_ctxt_rcv_groups(uctxt);
	hfi1_clear_ctxt_pkey(dd, uctxt);

	uctxt->event_flags = 0;

	deallocate_ctxt(uctxt);
done:
	mmdrop(fdata->mm);

	if (atomic_dec_and_test(&dd->user_refcount))
		complete(&dd->user_comp);

	cleanup_srcu_struct(&fdata->pq_srcu);
	kfree(fdata);
	return 0;
}

/*
 * Convert kernel *virtual* addresses to physical addresses.
 * This is used to vmalloc'ed addresses.
 */
static u64 kvirt_to_phys(void *addr)
{
	struct page *page;
	u64 paddr = 0;

	page = vmalloc_to_page(addr);
	if (page)
		paddr = page_to_pfn(page) << PAGE_SHIFT;

	return paddr;
}

/**
 * complete_subctxt
 * @fd: valid filedata pointer
 *
 * Sub-context info can only be set up after the base context
 * has been completed.  This is indicated by the clearing of the
 * HFI1_CTXT_BASE_UINIT bit.
 *
 * Wait for the bit to be cleared, and then complete the subcontext
 * initialization.
 *
 */
static int complete_subctxt(struct hfi1_filedata *fd)
{
	int ret;
	unsigned long flags;

	/*
	 * sub-context info can only be set up after the base context
	 * has been completed.
	 */
	ret = wait_event_interruptible(
		fd->uctxt->wait,
		!test_bit(HFI1_CTXT_BASE_UNINIT, &fd->uctxt->event_flags));

	if (test_bit(HFI1_CTXT_BASE_FAILED, &fd->uctxt->event_flags))
		ret = -ENOMEM;

	/* Finish the sub-context init */
	if (!ret) {
		fd->rec_cpu_num = hfi1_get_proc_affinity(fd->uctxt->numa_id);
		ret = init_user_ctxt(fd, fd->uctxt);
	}

	if (ret) {
		spin_lock_irqsave(&fd->dd->uctxt_lock, flags);
		__clear_bit(fd->subctxt, fd->uctxt->in_use_ctxts);
		spin_unlock_irqrestore(&fd->dd->uctxt_lock, flags);
		hfi1_rcd_put(fd->uctxt);
		fd->uctxt = NULL;
	}

	return ret;
}

static int assign_ctxt(struct hfi1_filedata *fd, unsigned long arg, u32 len)
{
	int ret;
	unsigned int swmajor;
	struct hfi1_ctxtdata *uctxt = NULL;
	struct hfi1_user_info uinfo;

	if (fd->uctxt)
		return -EINVAL;

	if (sizeof(uinfo) != len)
		return -EINVAL;

	if (copy_from_user(&uinfo, (void __user *)arg, sizeof(uinfo)))
		return -EFAULT;

	swmajor = uinfo.userversion >> 16;
	if (swmajor != HFI1_USER_SWMAJOR)
		return -ENODEV;

	if (uinfo.subctxt_cnt > HFI1_MAX_SHARED_CTXTS)
		return -EINVAL;

	/*
	 * Acquire the mutex to protect against multiple creations of what
	 * could be a shared base context.
	 */
	mutex_lock(&hfi1_mutex);
	/*
	 * Get a sub context if available  (fd->uctxt will be set).
	 * ret < 0 error, 0 no context, 1 sub-context found
	 */
	ret = find_sub_ctxt(fd, &uinfo);

	/*
	 * Allocate a base context if context sharing is not required or a
	 * sub context wasn't found.
	 */
	if (!ret)
		ret = allocate_ctxt(fd, fd->dd, &uinfo, &uctxt);

	mutex_unlock(&hfi1_mutex);

	/* Depending on the context type, finish the appropriate init */
	switch (ret) {
	case 0:
		ret = setup_base_ctxt(fd, uctxt);
		if (ret)
			deallocate_ctxt(uctxt);
		break;
	case 1:
		ret = complete_subctxt(fd);
		break;
	default:
		break;
	}

	return ret;
}

/**
 * match_ctxt
 * @fd: valid filedata pointer
 * @uinfo: user info to compare base context with
 * @uctxt: context to compare uinfo to.
 *
 * Compare the given context with the given information to see if it
 * can be used for a sub context.
 */
static int match_ctxt(struct hfi1_filedata *fd,
		      const struct hfi1_user_info *uinfo,
		      struct hfi1_ctxtdata *uctxt)
{
	struct hfi1_devdata *dd = fd->dd;
	unsigned long flags;
	u16 subctxt;

	/* Skip dynamically allocated kernel contexts */
	if (uctxt->sc && (uctxt->sc->type == SC_KERNEL))
		return 0;

	/* Skip ctxt if it doesn't match the requested one */
	if (memcmp(uctxt->uuid, uinfo->uuid, sizeof(uctxt->uuid)) ||
	    uctxt->jkey != generate_jkey(current_uid()) ||
	    uctxt->subctxt_id != uinfo->subctxt_id ||
	    uctxt->subctxt_cnt != uinfo->subctxt_cnt)
		return 0;

	/* Verify the sharing process matches the base */
	if (uctxt->userversion != uinfo->userversion)
		return -EINVAL;

	/* Find an unused sub context */
	spin_lock_irqsave(&dd->uctxt_lock, flags);
	if (bitmap_empty(uctxt->in_use_ctxts, HFI1_MAX_SHARED_CTXTS)) {
		/* context is being closed, do not use */
		spin_unlock_irqrestore(&dd->uctxt_lock, flags);
		return 0;
	}

	subctxt = find_first_zero_bit(uctxt->in_use_ctxts,
				      HFI1_MAX_SHARED_CTXTS);
	if (subctxt >= uctxt->subctxt_cnt) {
		spin_unlock_irqrestore(&dd->uctxt_lock, flags);
		return -EBUSY;
	}

	fd->subctxt = subctxt;
	__set_bit(fd->subctxt, uctxt->in_use_ctxts);
	spin_unlock_irqrestore(&dd->uctxt_lock, flags);

	fd->uctxt = uctxt;
	hfi1_rcd_get(uctxt);

	return 1;
}

/**
 * find_sub_ctxt
 * @fd: valid filedata pointer
 * @uinfo: matching info to use to find a possible context to share.
 *
 * The hfi1_mutex must be held when this function is called.  It is
 * necessary to ensure serialized creation of shared contexts.
 *
 * Return:
 *    0      No sub-context found
 *    1      Subcontext found and allocated
 *    errno  EINVAL (incorrect parameters)
 *           EBUSY (all sub contexts in use)
 */
static int find_sub_ctxt(struct hfi1_filedata *fd,
			 const struct hfi1_user_info *uinfo)
{
	struct hfi1_ctxtdata *uctxt;
	struct hfi1_devdata *dd = fd->dd;
	u16 i;
	int ret;

	if (!uinfo->subctxt_cnt)
		return 0;

	for (i = dd->first_dyn_alloc_ctxt; i < dd->num_rcv_contexts; i++) {
		uctxt = hfi1_rcd_get_by_index(dd, i);
		if (uctxt) {
			ret = match_ctxt(fd, uinfo, uctxt);
			hfi1_rcd_put(uctxt);
			/* value of != 0 will return */
			if (ret)
				return ret;
		}
	}

	return 0;
}

static int allocate_ctxt(struct hfi1_filedata *fd, struct hfi1_devdata *dd,
			 struct hfi1_user_info *uinfo,
			 struct hfi1_ctxtdata **rcd)
{
	struct hfi1_ctxtdata *uctxt;
	int ret, numa;

	if (dd->flags & HFI1_FROZEN) {
		/*
		 * Pick an error that is unique from all other errors
		 * that are returned so the user process knows that
		 * it tried to allocate while the SPC was frozen.  It
		 * it should be able to retry with success in a short
		 * while.
		 */
		return -EIO;
	}

	if (!dd->freectxts)
		return -EBUSY;

	/*
	 * If we don't have a NUMA node requested, preference is towards
	 * device NUMA node.
	 */
	fd->rec_cpu_num = hfi1_get_proc_affinity(dd->node);
	if (fd->rec_cpu_num != -1)
		numa = cpu_to_node(fd->rec_cpu_num);
	else
		numa = numa_node_id();
	ret = hfi1_create_ctxtdata(dd->pport, numa, &uctxt);
	if (ret < 0) {
		dd_dev_err(dd, "user ctxtdata allocation failed\n");
		return ret;
	}
	hfi1_cdbg(PROC, "[%u:%u] pid %u assigned to CPU %d (NUMA %u)",
		  uctxt->ctxt, fd->subctxt, current->pid, fd->rec_cpu_num,
		  uctxt->numa_id);

	/*
	 * Allocate and enable a PIO send context.
	 */
	uctxt->sc = sc_alloc(dd, SC_USER, uctxt->rcvhdrqentsize, dd->node);
	if (!uctxt->sc) {
		ret = -ENOMEM;
		goto ctxdata_free;
	}
	hfi1_cdbg(PROC, "allocated send context %u(%u)\n", uctxt->sc->sw_index,
		  uctxt->sc->hw_context);
	ret = sc_enable(uctxt->sc);
	if (ret)
		goto ctxdata_free;

	/*
	 * Setup sub context information if the user-level has requested
	 * sub contexts.
	 * This has to be done here so the rest of the sub-contexts find the
	 * proper base context.
	 * NOTE: _set_bit() can be used here because the context creation is
	 * protected by the mutex (rather than the spin_lock), and will be the
	 * very first instance of this context.
	 */
	__set_bit(0, uctxt->in_use_ctxts);
	if (uinfo->subctxt_cnt)
		init_subctxts(uctxt, uinfo);
	uctxt->userversion = uinfo->userversion;
	uctxt->flags = hfi1_cap_mask; /* save current flag state */
	init_waitqueue_head(&uctxt->wait);
	strlcpy(uctxt->comm, current->comm, sizeof(uctxt->comm));
	memcpy(uctxt->uuid, uinfo->uuid, sizeof(uctxt->uuid));
	uctxt->jkey = generate_jkey(current_uid());
	hfi1_stats.sps_ctxts++;
	/*
	 * Disable ASPM when there are open user/PSM contexts to avoid
	 * issues with ASPM L1 exit latency
	 */
	if (dd->freectxts-- == dd->num_user_contexts)
		aspm_disable_all(dd);

	*rcd = uctxt;

	return 0;

ctxdata_free:
	hfi1_free_ctxt(uctxt);
	return ret;
}

static void deallocate_ctxt(struct hfi1_ctxtdata *uctxt)
{
	mutex_lock(&hfi1_mutex);
	hfi1_stats.sps_ctxts--;
	if (++uctxt->dd->freectxts == uctxt->dd->num_user_contexts)
		aspm_enable_all(uctxt->dd);
	mutex_unlock(&hfi1_mutex);

	hfi1_free_ctxt(uctxt);
}

static void init_subctxts(struct hfi1_ctxtdata *uctxt,
			  const struct hfi1_user_info *uinfo)
{
	uctxt->subctxt_cnt = uinfo->subctxt_cnt;
	uctxt->subctxt_id = uinfo->subctxt_id;
	set_bit(HFI1_CTXT_BASE_UNINIT, &uctxt->event_flags);
}

static int setup_subctxt(struct hfi1_ctxtdata *uctxt)
{
	int ret = 0;
	u16 num_subctxts = uctxt->subctxt_cnt;

	uctxt->subctxt_uregbase = vmalloc_user(PAGE_SIZE);
	if (!uctxt->subctxt_uregbase)
		return -ENOMEM;

	/* We can take the size of the RcvHdr Queue from the master */
	uctxt->subctxt_rcvhdr_base = vmalloc_user(rcvhdrq_size(uctxt) *
						  num_subctxts);
	if (!uctxt->subctxt_rcvhdr_base) {
		ret = -ENOMEM;
		goto bail_ureg;
	}

	uctxt->subctxt_rcvegrbuf = vmalloc_user(uctxt->egrbufs.size *
						num_subctxts);
	if (!uctxt->subctxt_rcvegrbuf) {
		ret = -ENOMEM;
		goto bail_rhdr;
	}

	return 0;

bail_rhdr:
	vfree(uctxt->subctxt_rcvhdr_base);
	uctxt->subctxt_rcvhdr_base = NULL;
bail_ureg:
	vfree(uctxt->subctxt_uregbase);
	uctxt->subctxt_uregbase = NULL;

	return ret;
}

static void user_init(struct hfi1_ctxtdata *uctxt)
{
	unsigned int rcvctrl_ops = 0;

	/* initialize poll variables... */
	uctxt->urgent = 0;
	uctxt->urgent_poll = 0;

	/*
	 * Now enable the ctxt for receive.
	 * For chips that are set to DMA the tail register to memory
	 * when they change (and when the update bit transitions from
	 * 0 to 1.  So for those chips, we turn it off and then back on.
	 * This will (very briefly) affect any other open ctxts, but the
	 * duration is very short, and therefore isn't an issue.  We
	 * explicitly set the in-memory tail copy to 0 beforehand, so we
	 * don't have to wait to be sure the DMA update has happened
	 * (chip resets head/tail to 0 on transition to enable).
	 */
	if (hfi1_rcvhdrtail_kvaddr(uctxt))
		clear_rcvhdrtail(uctxt);

	/* Setup J_KEY before enabling the context */
	hfi1_set_ctxt_jkey(uctxt->dd, uctxt, uctxt->jkey);

	rcvctrl_ops = HFI1_RCVCTRL_CTXT_ENB;
	rcvctrl_ops |= HFI1_RCVCTRL_URGENT_ENB;
	if (HFI1_CAP_UGET_MASK(uctxt->flags, HDRSUPP))
		rcvctrl_ops |= HFI1_RCVCTRL_TIDFLOW_ENB;
	/*
	 * Ignore the bit in the flags for now until proper
	 * support for multiple packet per rcv array entry is
	 * added.
	 */
	if (!HFI1_CAP_UGET_MASK(uctxt->flags, MULTI_PKT_EGR))
		rcvctrl_ops |= HFI1_RCVCTRL_ONE_PKT_EGR_ENB;
	if (HFI1_CAP_UGET_MASK(uctxt->flags, NODROP_EGR_FULL))
		rcvctrl_ops |= HFI1_RCVCTRL_NO_EGR_DROP_ENB;
	if (HFI1_CAP_UGET_MASK(uctxt->flags, NODROP_RHQ_FULL))
		rcvctrl_ops |= HFI1_RCVCTRL_NO_RHQ_DROP_ENB;
	/*
	 * The RcvCtxtCtrl.TailUpd bit has to be explicitly written.
	 * We can't rely on the correct value to be set from prior
	 * uses of the chip or ctxt. Therefore, add the rcvctrl op
	 * for both cases.
	 */
	if (HFI1_CAP_UGET_MASK(uctxt->flags, DMA_RTAIL))
		rcvctrl_ops |= HFI1_RCVCTRL_TAILUPD_ENB;
	else
		rcvctrl_ops |= HFI1_RCVCTRL_TAILUPD_DIS;
	hfi1_rcvctrl(uctxt->dd, rcvctrl_ops, uctxt);
}

static int get_ctxt_info(struct hfi1_filedata *fd, unsigned long arg, u32 len)
{
	struct hfi1_ctxt_info cinfo;
	struct hfi1_ctxtdata *uctxt = fd->uctxt;

	if (sizeof(cinfo) != len)
		return -EINVAL;

	memset(&cinfo, 0, sizeof(cinfo));
	cinfo.runtime_flags = (((uctxt->flags >> HFI1_CAP_MISC_SHIFT) &
				HFI1_CAP_MISC_MASK) << HFI1_CAP_USER_SHIFT) |
			HFI1_CAP_UGET_MASK(uctxt->flags, MASK) |
			HFI1_CAP_KGET_MASK(uctxt->flags, K2U);
	/* adjust flag if this fd is not able to cache */
	if (!fd->use_mn)
		cinfo.runtime_flags |= HFI1_CAP_TID_UNMAP; /* no caching */

	cinfo.num_active = hfi1_count_active_units();
	cinfo.unit = uctxt->dd->unit;
	cinfo.ctxt = uctxt->ctxt;
	cinfo.subctxt = fd->subctxt;
	cinfo.rcvtids = roundup(uctxt->egrbufs.alloced,
				uctxt->dd->rcv_entries.group_size) +
		uctxt->expected_count;
	cinfo.credits = uctxt->sc->credits;
	cinfo.numa_node = uctxt->numa_id;
	cinfo.rec_cpu = fd->rec_cpu_num;
	cinfo.send_ctxt = uctxt->sc->hw_context;

	cinfo.egrtids = uctxt->egrbufs.alloced;
	cinfo.rcvhdrq_cnt = get_hdrq_cnt(uctxt);
	cinfo.rcvhdrq_entsize = get_hdrqentsize(uctxt) << 2;
	cinfo.sdma_ring_size = fd->cq->nentries;
	cinfo.rcvegr_size = uctxt->egrbufs.rcvtid_size;

	trace_hfi1_ctxt_info(uctxt->dd, uctxt->ctxt, fd->subctxt, &cinfo);
	if (copy_to_user((void __user *)arg, &cinfo, len))
		return -EFAULT;

	return 0;
}

static int init_user_ctxt(struct hfi1_filedata *fd,
			  struct hfi1_ctxtdata *uctxt)
{
	int ret;

	ret = hfi1_user_sdma_alloc_queues(uctxt, fd);
	if (ret)
		return ret;

	ret = hfi1_user_exp_rcv_init(fd, uctxt);
	if (ret)
		hfi1_user_sdma_free_queues(fd, uctxt);

	return ret;
}

static int setup_base_ctxt(struct hfi1_filedata *fd,
			   struct hfi1_ctxtdata *uctxt)
{
	struct hfi1_devdata *dd = uctxt->dd;
	int ret = 0;

	hfi1_init_ctxt(uctxt->sc);

	/* Now allocate the RcvHdr queue and eager buffers. */
	ret = hfi1_create_rcvhdrq(dd, uctxt);
	if (ret)
		goto done;

	ret = hfi1_setup_eagerbufs(uctxt);
	if (ret)
		goto done;

	/* If sub-contexts are enabled, do the appropriate setup */
	if (uctxt->subctxt_cnt)
		ret = setup_subctxt(uctxt);
	if (ret)
		goto done;

	ret = hfi1_alloc_ctxt_rcv_groups(uctxt);
	if (ret)
		goto done;

	ret = init_user_ctxt(fd, uctxt);
	if (ret)
		goto done;

	user_init(uctxt);

	/* Now that the context is set up, the fd can get a reference. */
	fd->uctxt = uctxt;
	hfi1_rcd_get(uctxt);

done:
	if (uctxt->subctxt_cnt) {
		/*
		 * On error, set the failed bit so sub-contexts will clean up
		 * correctly.
		 */
		if (ret)
			set_bit(HFI1_CTXT_BASE_FAILED, &uctxt->event_flags);

		/*
		 * Base context is done (successfully or not), notify anybody
		 * using a sub-context that is waiting for this completion.
		 */
		clear_bit(HFI1_CTXT_BASE_UNINIT, &uctxt->event_flags);
		wake_up(&uctxt->wait);
	}

	return ret;
}

static int get_base_info(struct hfi1_filedata *fd, unsigned long arg, u32 len)
{
	struct hfi1_base_info binfo;
	struct hfi1_ctxtdata *uctxt = fd->uctxt;
	struct hfi1_devdata *dd = uctxt->dd;
	unsigned offset;

	trace_hfi1_uctxtdata(uctxt->dd, uctxt, fd->subctxt);

	if (sizeof(binfo) != len)
		return -EINVAL;

	memset(&binfo, 0, sizeof(binfo));
	binfo.hw_version = dd->revision;
	binfo.sw_version = HFI1_KERN_SWVERSION;
	binfo.bthqp = kdeth_qp;
	binfo.jkey = uctxt->jkey;
	/*
	 * If more than 64 contexts are enabled the allocated credit
	 * return will span two or three contiguous pages. Since we only
	 * map the page containing the context's credit return address,
	 * we need to calculate the offset in the proper page.
	 */
	offset = ((u64)uctxt->sc->hw_free -
		  (u64)dd->cr_base[uctxt->numa_id].va) % PAGE_SIZE;
	binfo.sc_credits_addr = HFI1_MMAP_TOKEN(PIO_CRED, uctxt->ctxt,
						fd->subctxt, offset);
	binfo.pio_bufbase = HFI1_MMAP_TOKEN(PIO_BUFS, uctxt->ctxt,
					    fd->subctxt,
					    uctxt->sc->base_addr);
	binfo.pio_bufbase_sop = HFI1_MMAP_TOKEN(PIO_BUFS_SOP,
						uctxt->ctxt,
						fd->subctxt,
						uctxt->sc->base_addr);
	binfo.rcvhdr_bufbase = HFI1_MMAP_TOKEN(RCV_HDRQ, uctxt->ctxt,
					       fd->subctxt,
					       uctxt->rcvhdrq);
	binfo.rcvegr_bufbase = HFI1_MMAP_TOKEN(RCV_EGRBUF, uctxt->ctxt,
					       fd->subctxt,
					       uctxt->egrbufs.rcvtids[0].dma);
	binfo.sdma_comp_bufbase = HFI1_MMAP_TOKEN(SDMA_COMP, uctxt->ctxt,
						  fd->subctxt, 0);
	/*
	 * user regs are at
	 * (RXE_PER_CONTEXT_USER + (ctxt * RXE_PER_CONTEXT_SIZE))
	 */
	binfo.user_regbase = HFI1_MMAP_TOKEN(UREGS, uctxt->ctxt,
					     fd->subctxt, 0);
	offset = offset_in_page((uctxt_offset(uctxt) + fd->subctxt) *
				sizeof(*dd->events));
	binfo.events_bufbase = HFI1_MMAP_TOKEN(EVENTS, uctxt->ctxt,
					       fd->subctxt,
					       offset);
	binfo.status_bufbase = HFI1_MMAP_TOKEN(STATUS, uctxt->ctxt,
					       fd->subctxt,
					       dd->status);
	if (HFI1_CAP_IS_USET(DMA_RTAIL))
		binfo.rcvhdrtail_base = HFI1_MMAP_TOKEN(RTAIL, uctxt->ctxt,
							fd->subctxt, 0);
	if (uctxt->subctxt_cnt) {
		binfo.subctxt_uregbase = HFI1_MMAP_TOKEN(SUBCTXT_UREGS,
							 uctxt->ctxt,
							 fd->subctxt, 0);
		binfo.subctxt_rcvhdrbuf = HFI1_MMAP_TOKEN(SUBCTXT_RCV_HDRQ,
							  uctxt->ctxt,
							  fd->subctxt, 0);
		binfo.subctxt_rcvegrbuf = HFI1_MMAP_TOKEN(SUBCTXT_EGRBUF,
							  uctxt->ctxt,
							  fd->subctxt, 0);
	}

	if (copy_to_user((void __user *)arg, &binfo, len))
		return -EFAULT;

	return 0;
}

/**
 * user_exp_rcv_setup - Set up the given tid rcv list
 * @fd: file data of the current driver instance
 * @arg: ioctl argumnent for user space information
 * @len: length of data structure associated with ioctl command
 *
 * Wrapper to validate ioctl information before doing _rcv_setup.
 *
 */
static int user_exp_rcv_setup(struct hfi1_filedata *fd, unsigned long arg,
			      u32 len)
{
	int ret;
	unsigned long addr;
	struct hfi1_tid_info tinfo;

	if (sizeof(tinfo) != len)
		return -EINVAL;

	if (copy_from_user(&tinfo, (void __user *)arg, (sizeof(tinfo))))
		return -EFAULT;

	ret = hfi1_user_exp_rcv_setup(fd, &tinfo);
	if (!ret) {
		/*
		 * Copy the number of tidlist entries we used
		 * and the length of the buffer we registered.
		 */
		addr = arg + offsetof(struct hfi1_tid_info, tidcnt);
		if (copy_to_user((void __user *)addr, &tinfo.tidcnt,
				 sizeof(tinfo.tidcnt)))
			return -EFAULT;

		addr = arg + offsetof(struct hfi1_tid_info, length);
		if (copy_to_user((void __user *)addr, &tinfo.length,
				 sizeof(tinfo.length)))
			ret = -EFAULT;
	}

	return ret;
}

/**
 * user_exp_rcv_clear - Clear the given tid rcv list
 * @fd: file data of the current driver instance
 * @arg: ioctl argumnent for user space information
 * @len: length of data structure associated with ioctl command
 *
 * The hfi1_user_exp_rcv_clear() can be called from the error path.  Because
 * of this, we need to use this wrapper to copy the user space information
 * before doing the clear.
 */
static int user_exp_rcv_clear(struct hfi1_filedata *fd, unsigned long arg,
			      u32 len)
{
	int ret;
	unsigned long addr;
	struct hfi1_tid_info tinfo;

	if (sizeof(tinfo) != len)
		return -EINVAL;

	if (copy_from_user(&tinfo, (void __user *)arg, (sizeof(tinfo))))
		return -EFAULT;

	ret = hfi1_user_exp_rcv_clear(fd, &tinfo);
	if (!ret) {
		addr = arg + offsetof(struct hfi1_tid_info, tidcnt);
		if (copy_to_user((void __user *)addr, &tinfo.tidcnt,
				 sizeof(tinfo.tidcnt)))
			return -EFAULT;
	}

	return ret;
}

/**
 * user_exp_rcv_invalid - Invalidate the given tid rcv list
 * @fd: file data of the current driver instance
 * @arg: ioctl argumnent for user space information
 * @len: length of data structure associated with ioctl command
 *
 * Wrapper to validate ioctl information before doing _rcv_invalid.
 *
 */
static int user_exp_rcv_invalid(struct hfi1_filedata *fd, unsigned long arg,
				u32 len)
{
	int ret;
	unsigned long addr;
	struct hfi1_tid_info tinfo;

	if (sizeof(tinfo) != len)
		return -EINVAL;

	if (!fd->invalid_tids)
		return -EINVAL;

	if (copy_from_user(&tinfo, (void __user *)arg, (sizeof(tinfo))))
		return -EFAULT;

	ret = hfi1_user_exp_rcv_invalid(fd, &tinfo);
	if (ret)
		return ret;

	addr = arg + offsetof(struct hfi1_tid_info, tidcnt);
	if (copy_to_user((void __user *)addr, &tinfo.tidcnt,
			 sizeof(tinfo.tidcnt)))
		ret = -EFAULT;

	return ret;
}

static __poll_t poll_urgent(struct file *fp,
				struct poll_table_struct *pt)
{
	struct hfi1_filedata *fd = fp->private_data;
	struct hfi1_ctxtdata *uctxt = fd->uctxt;
	struct hfi1_devdata *dd = uctxt->dd;
	__poll_t pollflag;

	poll_wait(fp, &uctxt->wait, pt);

	spin_lock_irq(&dd->uctxt_lock);
	if (uctxt->urgent != uctxt->urgent_poll) {
		pollflag = EPOLLIN | EPOLLRDNORM;
		uctxt->urgent_poll = uctxt->urgent;
	} else {
		pollflag = 0;
		set_bit(HFI1_CTXT_WAITING_URG, &uctxt->event_flags);
	}
	spin_unlock_irq(&dd->uctxt_lock);

	return pollflag;
}

static __poll_t poll_next(struct file *fp,
			      struct poll_table_struct *pt)
{
	struct hfi1_filedata *fd = fp->private_data;
	struct hfi1_ctxtdata *uctxt = fd->uctxt;
	struct hfi1_devdata *dd = uctxt->dd;
	__poll_t pollflag;

	poll_wait(fp, &uctxt->wait, pt);

	spin_lock_irq(&dd->uctxt_lock);
	if (hdrqempty(uctxt)) {
		set_bit(HFI1_CTXT_WAITING_RCV, &uctxt->event_flags);
		hfi1_rcvctrl(dd, HFI1_RCVCTRL_INTRAVAIL_ENB, uctxt);
		pollflag = 0;
	} else {
		pollflag = EPOLLIN | EPOLLRDNORM;
	}
	spin_unlock_irq(&dd->uctxt_lock);

	return pollflag;
}

/*
 * Find all user contexts in use, and set the specified bit in their
 * event mask.
 * See also find_ctxt() for a similar use, that is specific to send buffers.
 */
int hfi1_set_uevent_bits(struct hfi1_pportdata *ppd, const int evtbit)
{
	struct hfi1_ctxtdata *uctxt;
	struct hfi1_devdata *dd = ppd->dd;
	u16 ctxt;

	if (!dd->events)
		return -EINVAL;

	for (ctxt = dd->first_dyn_alloc_ctxt; ctxt < dd->num_rcv_contexts;
	     ctxt++) {
		uctxt = hfi1_rcd_get_by_index(dd, ctxt);
		if (uctxt) {
			unsigned long *evs;
			int i;
			/*
			 * subctxt_cnt is 0 if not shared, so do base
			 * separately, first, then remaining subctxt, if any
			 */
			evs = dd->events + uctxt_offset(uctxt);
			set_bit(evtbit, evs);
			for (i = 1; i < uctxt->subctxt_cnt; i++)
				set_bit(evtbit, evs + i);
			hfi1_rcd_put(uctxt);
		}
	}

	return 0;
}

/**
 * manage_rcvq - manage a context's receive queue
 * @uctxt: the context
 * @subctxt: the sub-context
 * @start_stop: action to carry out
 *
 * start_stop == 0 disables receive on the context, for use in queue
 * overflow conditions.  start_stop==1 re-enables, to be used to
 * re-init the software copy of the head register
 */
static int manage_rcvq(struct hfi1_ctxtdata *uctxt, u16 subctxt,
		       unsigned long arg)
{
	struct hfi1_devdata *dd = uctxt->dd;
	unsigned int rcvctrl_op;
	int start_stop;

	if (subctxt)
		return 0;

	if (get_user(start_stop, (int __user *)arg))
		return -EFAULT;

	/* atomically clear receive enable ctxt. */
	if (start_stop) {
		/*
		 * On enable, force in-memory copy of the tail register to
		 * 0, so that protocol code doesn't have to worry about
		 * whether or not the chip has yet updated the in-memory
		 * copy or not on return from the system call. The chip
		 * always resets it's tail register back to 0 on a
		 * transition from disabled to enabled.
		 */
		if (hfi1_rcvhdrtail_kvaddr(uctxt))
			clear_rcvhdrtail(uctxt);
		rcvctrl_op = HFI1_RCVCTRL_CTXT_ENB;
	} else {
		rcvctrl_op = HFI1_RCVCTRL_CTXT_DIS;
	}
	hfi1_rcvctrl(dd, rcvctrl_op, uctxt);
	/* always; new head should be equal to new tail; see above */

	return 0;
}

/*
 * clear the event notifier events for this context.
 * User process then performs actions appropriate to bit having been
 * set, if desired, and checks again in future.
 */
static int user_event_ack(struct hfi1_ctxtdata *uctxt, u16 subctxt,
			  unsigned long arg)
{
	int i;
	struct hfi1_devdata *dd = uctxt->dd;
	unsigned long *evs;
	unsigned long events;

	if (!dd->events)
		return 0;

	if (get_user(events, (unsigned long __user *)arg))
		return -EFAULT;

	evs = dd->events + uctxt_offset(uctxt) + subctxt;

	for (i = 0; i <= _HFI1_MAX_EVENT_BIT; i++) {
		if (!test_bit(i, &events))
			continue;
		clear_bit(i, evs);
	}
	return 0;
}

static int set_ctxt_pkey(struct hfi1_ctxtdata *uctxt, unsigned long arg)
{
	int i;
	struct hfi1_pportdata *ppd = uctxt->ppd;
	struct hfi1_devdata *dd = uctxt->dd;
	u16 pkey;

	if (!HFI1_CAP_IS_USET(PKEY_CHECK))
		return -EPERM;

	if (get_user(pkey, (u16 __user *)arg))
		return -EFAULT;

	if (pkey == LIM_MGMT_P_KEY || pkey == FULL_MGMT_P_KEY)
		return -EINVAL;

	for (i = 0; i < ARRAY_SIZE(ppd->pkeys); i++)
		if (pkey == ppd->pkeys[i])
			return hfi1_set_ctxt_pkey(dd, uctxt, pkey);

	return -ENOENT;
}

/**
 * ctxt_reset - Reset the user context
 * @uctxt: valid user context
 */
static int ctxt_reset(struct hfi1_ctxtdata *uctxt)
{
	struct send_context *sc;
	struct hfi1_devdata *dd;
	int ret = 0;

	if (!uctxt || !uctxt->dd || !uctxt->sc)
		return -EINVAL;

	/*
	 * There is no protection here. User level has to guarantee that
	 * no one will be writing to the send context while it is being
	 * re-initialized.  If user level breaks that guarantee, it will
	 * break it's own context and no one else's.
	 */
	dd = uctxt->dd;
	sc = uctxt->sc;

	/*
	 * Wait until the interrupt handler has marked the context as
	 * halted or frozen. Report error if we time out.
	 */
	wait_event_interruptible_timeout(
		sc->halt_wait, (sc->flags & SCF_HALTED),
		msecs_to_jiffies(SEND_CTXT_HALT_TIMEOUT));
	if (!(sc->flags & SCF_HALTED))
		return -ENOLCK;

	/*
	 * If the send context was halted due to a Freeze, wait until the
	 * device has been "unfrozen" before resetting the context.
	 */
	if (sc->flags & SCF_FROZEN) {
		wait_event_interruptible_timeout(
			dd->event_queue,
			!(READ_ONCE(dd->flags) & HFI1_FROZEN),
			msecs_to_jiffies(SEND_CTXT_HALT_TIMEOUT));
		if (dd->flags & HFI1_FROZEN)
			return -ENOLCK;

		if (dd->flags & HFI1_FORCED_FREEZE)
			/*
			 * Don't allow context reset if we are into
			 * forced freeze
			 */
			return -ENODEV;

		sc_disable(sc);
		ret = sc_enable(sc);
		hfi1_rcvctrl(dd, HFI1_RCVCTRL_CTXT_ENB, uctxt);
	} else {
		ret = sc_restart(sc);
	}
	if (!ret)
		sc_return_credits(sc);

	return ret;
}

static void user_remove(struct hfi1_devdata *dd)
{

	hfi1_cdev_cleanup(&dd->user_cdev, &dd->user_device);
}

static int user_add(struct hfi1_devdata *dd)
{
	char name[10];
	int ret;

	snprintf(name, sizeof(name), "%s_%d", class_name(), dd->unit);
	ret = hfi1_cdev_init(dd->unit, name, &hfi1_file_ops,
			     &dd->user_cdev, &dd->user_device,
			     true, &dd->verbs_dev.rdi.ibdev.dev.kobj);
	if (ret)
		user_remove(dd);

	return ret;
}

/*
 * Create per-unit files in /dev
 */
int hfi1_device_create(struct hfi1_devdata *dd)
{
	return user_add(dd);
}

/*
 * Remove per-unit files in /dev
 * void, core kernel returns no errors for this stuff
 */
void hfi1_device_remove(struct hfi1_devdata *dd)
{
	user_remove(dd);
}<|MERGE_RESOLUTION|>--- conflicted
+++ resolved
@@ -209,10 +209,6 @@
 	fd->mm = current->mm;
 	mmgrab(fd->mm);
 	fd->dd = dd;
-<<<<<<< HEAD
-	kobject_get(&fd->dd->kobj);
-=======
->>>>>>> 04d5ce62
 	fp->private_data = fd;
 	return 0;
 nomem:
