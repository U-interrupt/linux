/*
 * Copyright (c) 2004, 2005 Topspin Communications.  All rights reserved.
 * Copyright (c) 2005 Sun Microsystems, Inc. All rights reserved.
 * Copyright (c) 2005 Mellanox Technologies. All rights reserved.
 * Copyright (c) 2004, 2005 Voltaire, Inc. All rights reserved.
 *
 * This software is available to you under a choice of one of two
 * licenses.  You may choose to be licensed under the terms of the GNU
 * General Public License (GPL) Version 2, available from the file
 * COPYING in the main directory of this source tree, or the
 * OpenIB.org BSD license below:
 *
 *     Redistribution and use in source and binary forms, with or
 *     without modification, are permitted provided that the following
 *     conditions are met:
 *
 *      - Redistributions of source code must retain the above
 *        copyright notice, this list of conditions and the following
 *        disclaimer.
 *
 *      - Redistributions in binary form must reproduce the above
 *        copyright notice, this list of conditions and the following
 *        disclaimer in the documentation and/or other materials
 *        provided with the distribution.
 *
 * THE SOFTWARE IS PROVIDED "AS IS", WITHOUT WARRANTY OF ANY KIND,
 * EXPRESS OR IMPLIED, INCLUDING BUT NOT LIMITED TO THE WARRANTIES OF
 * MERCHANTABILITY, FITNESS FOR A PARTICULAR PURPOSE AND
 * NONINFRINGEMENT. IN NO EVENT SHALL THE AUTHORS OR COPYRIGHT HOLDERS
 * BE LIABLE FOR ANY CLAIM, DAMAGES OR OTHER LIABILITY, WHETHER IN AN
 * ACTION OF CONTRACT, TORT OR OTHERWISE, ARISING FROM, OUT OF OR IN
 * CONNECTION WITH THE SOFTWARE OR THE USE OR OTHER DEALINGS IN THE
 * SOFTWARE.
 */

#include <linux/delay.h>
#include <linux/moduleparam.h>
#include <linux/dma-mapping.h>
#include <linux/slab.h>

#include <linux/ip.h>
#include <linux/tcp.h>

#include "ipoib.h"

#ifdef CONFIG_INFINIBAND_IPOIB_DEBUG_DATA
static int data_debug_level;

module_param(data_debug_level, int, 0644);
MODULE_PARM_DESC(data_debug_level,
		 "Enable data path debug tracing if > 0");
#endif

struct ipoib_ah *ipoib_create_ah(struct net_device *dev,
				 struct ib_pd *pd, struct rdma_ah_attr *attr)
{
	struct ipoib_ah *ah;
	struct ib_ah *vah;

	ah = kmalloc(sizeof *ah, GFP_KERNEL);
	if (!ah)
		return ERR_PTR(-ENOMEM);

	ah->dev       = dev;
	ah->last_send = 0;
	kref_init(&ah->ref);

	vah = rdma_create_ah(pd, attr);
	if (IS_ERR(vah)) {
		kfree(ah);
		ah = (struct ipoib_ah *)vah;
	} else {
		ah->ah = vah;
		ipoib_dbg(ipoib_priv(dev), "Created ah %p\n", ah->ah);
	}

	return ah;
}

void ipoib_free_ah(struct kref *kref)
{
	struct ipoib_ah *ah = container_of(kref, struct ipoib_ah, ref);
	struct ipoib_dev_priv *priv = ipoib_priv(ah->dev);

	unsigned long flags;

	spin_lock_irqsave(&priv->lock, flags);
	list_add_tail(&ah->list, &priv->dead_ahs);
	spin_unlock_irqrestore(&priv->lock, flags);
}

static void ipoib_ud_dma_unmap_rx(struct ipoib_dev_priv *priv,
				  u64 mapping[IPOIB_UD_RX_SG])
{
	ib_dma_unmap_single(priv->ca, mapping[0],
			    IPOIB_UD_BUF_SIZE(priv->max_ib_mtu),
			    DMA_FROM_DEVICE);
}

static int ipoib_ib_post_receive(struct net_device *dev, int id)
{
	struct ipoib_dev_priv *priv = ipoib_priv(dev);
	struct ib_recv_wr *bad_wr;
	int ret;

	priv->rx_wr.wr_id   = id | IPOIB_OP_RECV;
	priv->rx_sge[0].addr = priv->rx_ring[id].mapping[0];
	priv->rx_sge[1].addr = priv->rx_ring[id].mapping[1];


	ret = ib_post_recv(priv->qp, &priv->rx_wr, &bad_wr);
	if (unlikely(ret)) {
		ipoib_warn(priv, "receive failed for buf %d (%d)\n", id, ret);
		ipoib_ud_dma_unmap_rx(priv, priv->rx_ring[id].mapping);
		dev_kfree_skb_any(priv->rx_ring[id].skb);
		priv->rx_ring[id].skb = NULL;
	}

	return ret;
}

static struct sk_buff *ipoib_alloc_rx_skb(struct net_device *dev, int id)
{
	struct ipoib_dev_priv *priv = ipoib_priv(dev);
	struct sk_buff *skb;
	int buf_size;
	u64 *mapping;

	buf_size = IPOIB_UD_BUF_SIZE(priv->max_ib_mtu);

	skb = dev_alloc_skb(buf_size + IPOIB_HARD_LEN);
	if (unlikely(!skb))
		return NULL;

	/*
	 * the IP header will be at IPOIP_HARD_LEN + IB_GRH_BYTES, that is
	 * 64 bytes aligned
	 */
	skb_reserve(skb, sizeof(struct ipoib_pseudo_header));

	mapping = priv->rx_ring[id].mapping;
	mapping[0] = ib_dma_map_single(priv->ca, skb->data, buf_size,
				       DMA_FROM_DEVICE);
	if (unlikely(ib_dma_mapping_error(priv->ca, mapping[0])))
		goto error;

	priv->rx_ring[id].skb = skb;
	return skb;
error:
	dev_kfree_skb_any(skb);
	return NULL;
}

static int ipoib_ib_post_receives(struct net_device *dev)
{
	struct ipoib_dev_priv *priv = ipoib_priv(dev);
	int i;

	for (i = 0; i < ipoib_recvq_size; ++i) {
		if (!ipoib_alloc_rx_skb(dev, i)) {
			ipoib_warn(priv, "failed to allocate receive buffer %d\n", i);
			return -ENOMEM;
		}
		if (ipoib_ib_post_receive(dev, i)) {
			ipoib_warn(priv, "ipoib_ib_post_receive failed for buf %d\n", i);
			return -EIO;
		}
	}

	return 0;
}

static void ipoib_ib_handle_rx_wc(struct net_device *dev, struct ib_wc *wc)
{
	struct ipoib_dev_priv *priv = ipoib_priv(dev);
	unsigned int wr_id = wc->wr_id & ~IPOIB_OP_RECV;
	struct sk_buff *skb;
	u64 mapping[IPOIB_UD_RX_SG];
	union ib_gid *dgid;
	union ib_gid *sgid;

	ipoib_dbg_data(priv, "recv completion: id %d, status: %d\n",
		       wr_id, wc->status);

	if (unlikely(wr_id >= ipoib_recvq_size)) {
		ipoib_warn(priv, "recv completion event with wrid %d (> %d)\n",
			   wr_id, ipoib_recvq_size);
		return;
	}

	skb  = priv->rx_ring[wr_id].skb;

	if (unlikely(wc->status != IB_WC_SUCCESS)) {
		if (wc->status != IB_WC_WR_FLUSH_ERR)
			ipoib_warn(priv,
				   "failed recv event (status=%d, wrid=%d vend_err %#x)\n",
				   wc->status, wr_id, wc->vendor_err);
		ipoib_ud_dma_unmap_rx(priv, priv->rx_ring[wr_id].mapping);
		dev_kfree_skb_any(skb);
		priv->rx_ring[wr_id].skb = NULL;
		return;
	}

	memcpy(mapping, priv->rx_ring[wr_id].mapping,
	       IPOIB_UD_RX_SG * sizeof *mapping);

	/*
	 * If we can't allocate a new RX buffer, dump
	 * this packet and reuse the old buffer.
	 */
	if (unlikely(!ipoib_alloc_rx_skb(dev, wr_id))) {
		++dev->stats.rx_dropped;
		goto repost;
	}

	ipoib_dbg_data(priv, "received %d bytes, SLID 0x%04x\n",
		       wc->byte_len, wc->slid);

	ipoib_ud_dma_unmap_rx(priv, mapping);

	skb_put(skb, wc->byte_len);

	/* First byte of dgid signals multicast when 0xff */
	dgid = &((struct ib_grh *)skb->data)->dgid;

	if (!(wc->wc_flags & IB_WC_GRH) || dgid->raw[0] != 0xff)
		skb->pkt_type = PACKET_HOST;
	else if (memcmp(dgid, dev->broadcast + 4, sizeof(union ib_gid)) == 0)
		skb->pkt_type = PACKET_BROADCAST;
	else
		skb->pkt_type = PACKET_MULTICAST;

	sgid = &((struct ib_grh *)skb->data)->sgid;

	/*
	 * Drop packets that this interface sent, ie multicast packets
	 * that the HCA has replicated.
	 */
	if (wc->slid == priv->local_lid && wc->src_qp == priv->qp->qp_num) {
		int need_repost = 1;

		if ((wc->wc_flags & IB_WC_GRH) &&
		    sgid->global.interface_id != priv->local_gid.global.interface_id)
			need_repost = 0;

		if (need_repost) {
			dev_kfree_skb_any(skb);
			goto repost;
		}
	}

	skb_pull(skb, IB_GRH_BYTES);

	skb->protocol = ((struct ipoib_header *) skb->data)->proto;
	skb_add_pseudo_hdr(skb);

	++dev->stats.rx_packets;
	dev->stats.rx_bytes += skb->len;
	if (skb->pkt_type == PACKET_MULTICAST)
		dev->stats.multicast++;

	skb->dev = dev;
	if ((dev->features & NETIF_F_RXCSUM) &&
			likely(wc->wc_flags & IB_WC_IP_CSUM_OK))
		skb->ip_summed = CHECKSUM_UNNECESSARY;

	napi_gro_receive(&priv->recv_napi, skb);

repost:
	if (unlikely(ipoib_ib_post_receive(dev, wr_id)))
		ipoib_warn(priv, "ipoib_ib_post_receive failed "
			   "for buf %d\n", wr_id);
}

int ipoib_dma_map_tx(struct ib_device *ca, struct ipoib_tx_buf *tx_req)
{
	struct sk_buff *skb = tx_req->skb;
	u64 *mapping = tx_req->mapping;
	int i;
	int off;

	if (skb_headlen(skb)) {
		mapping[0] = ib_dma_map_single(ca, skb->data, skb_headlen(skb),
					       DMA_TO_DEVICE);
		if (unlikely(ib_dma_mapping_error(ca, mapping[0])))
			return -EIO;

		off = 1;
	} else
		off = 0;

	for (i = 0; i < skb_shinfo(skb)->nr_frags; ++i) {
		const skb_frag_t *frag = &skb_shinfo(skb)->frags[i];
		mapping[i + off] = ib_dma_map_page(ca,
						 skb_frag_page(frag),
						 frag->page_offset, skb_frag_size(frag),
						 DMA_TO_DEVICE);
		if (unlikely(ib_dma_mapping_error(ca, mapping[i + off])))
			goto partial_error;
	}
	return 0;

partial_error:
	for (; i > 0; --i) {
		const skb_frag_t *frag = &skb_shinfo(skb)->frags[i - 1];

		ib_dma_unmap_page(ca, mapping[i - !off], skb_frag_size(frag), DMA_TO_DEVICE);
	}

	if (off)
		ib_dma_unmap_single(ca, mapping[0], skb_headlen(skb), DMA_TO_DEVICE);

	return -EIO;
}

void ipoib_dma_unmap_tx(struct ipoib_dev_priv *priv,
			struct ipoib_tx_buf *tx_req)
{
	struct sk_buff *skb = tx_req->skb;
	u64 *mapping = tx_req->mapping;
	int i;
	int off;

	if (skb_headlen(skb)) {
		ib_dma_unmap_single(priv->ca, mapping[0], skb_headlen(skb),
				    DMA_TO_DEVICE);
		off = 1;
	} else
		off = 0;

	for (i = 0; i < skb_shinfo(skb)->nr_frags; ++i) {
		const skb_frag_t *frag = &skb_shinfo(skb)->frags[i];

		ib_dma_unmap_page(priv->ca, mapping[i + off],
				  skb_frag_size(frag), DMA_TO_DEVICE);
	}
}

/*
 * As the result of a completion error the QP Can be transferred to SQE states.
 * The function checks if the (send)QP is in SQE state and
 * moves it back to RTS state, that in order to have it functional again.
 */
static void ipoib_qp_state_validate_work(struct work_struct *work)
{
	struct ipoib_qp_state_validate *qp_work =
		container_of(work, struct ipoib_qp_state_validate, work);

	struct ipoib_dev_priv *priv = qp_work->priv;
	struct ib_qp_attr qp_attr;
	struct ib_qp_init_attr query_init_attr;
	int ret;

	ret = ib_query_qp(priv->qp, &qp_attr, IB_QP_STATE, &query_init_attr);
	if (ret) {
		ipoib_warn(priv, "%s: Failed to query QP ret: %d\n",
			   __func__, ret);
		goto free_res;
	}
	pr_info("%s: QP: 0x%x is in state: %d\n",
		__func__, priv->qp->qp_num, qp_attr.qp_state);

	/* currently support only in SQE->RTS transition*/
	if (qp_attr.qp_state == IB_QPS_SQE) {
		qp_attr.qp_state = IB_QPS_RTS;

		ret = ib_modify_qp(priv->qp, &qp_attr, IB_QP_STATE);
		if (ret) {
			pr_warn("failed(%d) modify QP:0x%x SQE->RTS\n",
				ret, priv->qp->qp_num);
			goto free_res;
		}
		pr_info("%s: QP: 0x%x moved from IB_QPS_SQE to IB_QPS_RTS\n",
			__func__, priv->qp->qp_num);
	} else {
		pr_warn("QP (%d) will stay in state: %d\n",
			priv->qp->qp_num, qp_attr.qp_state);
	}

free_res:
	kfree(qp_work);
}

static void ipoib_ib_handle_tx_wc(struct net_device *dev, struct ib_wc *wc)
{
	struct ipoib_dev_priv *priv = ipoib_priv(dev);
	unsigned int wr_id = wc->wr_id;
	struct ipoib_tx_buf *tx_req;

	ipoib_dbg_data(priv, "send completion: id %d, status: %d\n",
		       wr_id, wc->status);

	if (unlikely(wr_id >= ipoib_sendq_size)) {
		ipoib_warn(priv, "send completion event with wrid %d (> %d)\n",
			   wr_id, ipoib_sendq_size);
		return;
	}

	tx_req = &priv->tx_ring[wr_id];

	ipoib_dma_unmap_tx(priv, tx_req);

	++dev->stats.tx_packets;
	dev->stats.tx_bytes += tx_req->skb->len;

	dev_kfree_skb_any(tx_req->skb);

	++priv->tx_tail;

	if (unlikely(netif_queue_stopped(dev) &&
		     ((priv->tx_head - priv->tx_tail) <= ipoib_sendq_size >> 1) &&
		     test_bit(IPOIB_FLAG_ADMIN_UP, &priv->flags)))
		netif_wake_queue(dev);

	if (wc->status != IB_WC_SUCCESS &&
	    wc->status != IB_WC_WR_FLUSH_ERR) {
		struct ipoib_qp_state_validate *qp_work;
		ipoib_warn(priv,
			   "failed send event (status=%d, wrid=%d vend_err %#x)\n",
			   wc->status, wr_id, wc->vendor_err);
		qp_work = kzalloc(sizeof(*qp_work), GFP_ATOMIC);
		if (!qp_work)
			return;

		INIT_WORK(&qp_work->work, ipoib_qp_state_validate_work);
		qp_work->priv = priv;
		queue_work(priv->wq, &qp_work->work);
	}
}

static int poll_tx(struct ipoib_dev_priv *priv)
{
	int n, i;
	struct ib_wc *wc;

	n = ib_poll_cq(priv->send_cq, MAX_SEND_CQE, priv->send_wc);
	for (i = 0; i < n; ++i) {
		wc = priv->send_wc + i;
		if (wc->wr_id & IPOIB_OP_CM)
			ipoib_cm_handle_tx_wc(priv->dev, priv->send_wc + i);
		else
			ipoib_ib_handle_tx_wc(priv->dev, priv->send_wc + i);
	}
	return n == MAX_SEND_CQE;
}

int ipoib_rx_poll(struct napi_struct *napi, int budget)
{
	struct ipoib_dev_priv *priv =
		container_of(napi, struct ipoib_dev_priv, recv_napi);
	struct net_device *dev = priv->dev;
	int done;
	int t;
	int n, i;

	done  = 0;

poll_more:
	while (done < budget) {
		int max = (budget - done);

		t = min(IPOIB_NUM_WC, max);
		n = ib_poll_cq(priv->recv_cq, t, priv->ibwc);

		for (i = 0; i < n; i++) {
			struct ib_wc *wc = priv->ibwc + i;

			if (wc->wr_id & IPOIB_OP_RECV) {
				++done;
				if (wc->wr_id & IPOIB_OP_CM)
					ipoib_cm_handle_rx_wc(dev, wc);
				else
					ipoib_ib_handle_rx_wc(dev, wc);
			} else {
				pr_warn("%s: Got unexpected wqe id\n", __func__);
			}
		}

		if (n != t)
			break;
	}

	if (done < budget) {
		napi_complete(napi);
		if (unlikely(ib_req_notify_cq(priv->recv_cq,
					      IB_CQ_NEXT_COMP |
					      IB_CQ_REPORT_MISSED_EVENTS)) &&
		    napi_reschedule(napi))
			goto poll_more;
	}

	return done;
}

int ipoib_tx_poll(struct napi_struct *napi, int budget)
{
	struct ipoib_dev_priv *priv = container_of(napi, struct ipoib_dev_priv,
						   send_napi);
	struct net_device *dev = priv->dev;
	int n, i;
	struct ib_wc *wc;

poll_more:
	n = ib_poll_cq(priv->send_cq, MAX_SEND_CQE, priv->send_wc);

	for (i = 0; i < n; i++) {
		wc = priv->send_wc + i;
		if (wc->wr_id & IPOIB_OP_CM)
			ipoib_cm_handle_tx_wc(dev, wc);
		else
			ipoib_ib_handle_tx_wc(dev, wc);
	}

	if (n < budget) {
		napi_complete(napi);
		if (unlikely(ib_req_notify_cq(priv->send_cq, IB_CQ_NEXT_COMP |
					      IB_CQ_REPORT_MISSED_EVENTS)) &&
		    napi_reschedule(napi))
			goto poll_more;
	}
	return n < 0 ? 0 : n;
}

void ipoib_ib_rx_completion(struct ib_cq *cq, void *ctx_ptr)
{
	struct ipoib_dev_priv *priv = ctx_ptr;

	napi_schedule(&priv->recv_napi);
}

void ipoib_ib_tx_completion(struct ib_cq *cq, void *ctx_ptr)
{
	struct ipoib_dev_priv *priv = ctx_ptr;

	napi_schedule(&priv->send_napi);
}

static inline int post_send(struct ipoib_dev_priv *priv,
			    unsigned int wr_id,
			    struct ib_ah *address, u32 dqpn,
			    struct ipoib_tx_buf *tx_req,
			    void *head, int hlen)
{
	struct ib_send_wr *bad_wr;
	struct sk_buff *skb = tx_req->skb;

	ipoib_build_sge(priv, tx_req);

	priv->tx_wr.wr.wr_id	= wr_id;
	priv->tx_wr.remote_qpn	= dqpn;
	priv->tx_wr.ah		= address;

	if (head) {
		priv->tx_wr.mss		= skb_shinfo(skb)->gso_size;
		priv->tx_wr.header	= head;
		priv->tx_wr.hlen	= hlen;
		priv->tx_wr.wr.opcode	= IB_WR_LSO;
	} else
		priv->tx_wr.wr.opcode	= IB_WR_SEND;

	return ib_post_send(priv->qp, &priv->tx_wr.wr, &bad_wr);
}

int ipoib_send(struct net_device *dev, struct sk_buff *skb,
	       struct ib_ah *address, u32 dqpn)
{
	struct ipoib_dev_priv *priv = ipoib_priv(dev);
	struct ipoib_tx_buf *tx_req;
	int hlen, rc;
	void *phead;
	unsigned usable_sge = priv->max_send_sge - !!skb_headlen(skb);

	if (skb_is_gso(skb)) {
		hlen = skb_transport_offset(skb) + tcp_hdrlen(skb);
		phead = skb->data;
		if (unlikely(!skb_pull(skb, hlen))) {
			ipoib_warn(priv, "linear data too small\n");
			++dev->stats.tx_dropped;
			++dev->stats.tx_errors;
			dev_kfree_skb_any(skb);
			return -1;
		}
	} else {
		if (unlikely(skb->len > priv->mcast_mtu + IPOIB_ENCAP_LEN)) {
			ipoib_warn(priv, "packet len %d (> %d) too long to send, dropping\n",
				   skb->len, priv->mcast_mtu + IPOIB_ENCAP_LEN);
			++dev->stats.tx_dropped;
			++dev->stats.tx_errors;
			ipoib_cm_skb_too_long(dev, skb, priv->mcast_mtu);
			return -1;
		}
		phead = NULL;
		hlen  = 0;
	}
	if (skb_shinfo(skb)->nr_frags > usable_sge) {
		if (skb_linearize(skb) < 0) {
			ipoib_warn(priv, "skb could not be linearized\n");
			++dev->stats.tx_dropped;
			++dev->stats.tx_errors;
			dev_kfree_skb_any(skb);
			return -1;
		}
		/* Does skb_linearize return ok without reducing nr_frags? */
		if (skb_shinfo(skb)->nr_frags > usable_sge) {
			ipoib_warn(priv, "too many frags after skb linearize\n");
			++dev->stats.tx_dropped;
			++dev->stats.tx_errors;
			dev_kfree_skb_any(skb);
			return -1;
		}
	}

	ipoib_dbg_data(priv,
		       "sending packet, length=%d address=%p dqpn=0x%06x\n",
		       skb->len, address, dqpn);

	/*
	 * We put the skb into the tx_ring _before_ we call post_send()
	 * because it's entirely possible that the completion handler will
	 * run before we execute anything after the post_send().  That
	 * means we have to make sure everything is properly recorded and
	 * our state is consistent before we call post_send().
	 */
	tx_req = &priv->tx_ring[priv->tx_head & (ipoib_sendq_size - 1)];
	tx_req->skb = skb;
	if (unlikely(ipoib_dma_map_tx(priv->ca, tx_req))) {
		++dev->stats.tx_errors;
		dev_kfree_skb_any(skb);
		return -1;
	}

	if (skb->ip_summed == CHECKSUM_PARTIAL)
		priv->tx_wr.wr.send_flags |= IB_SEND_IP_CSUM;
	else
		priv->tx_wr.wr.send_flags &= ~IB_SEND_IP_CSUM;
	/* increase the tx_head after send success, but use it for queue state */
	if (priv->tx_head - priv->tx_tail == ipoib_sendq_size - 1) {
		ipoib_dbg(priv, "TX ring full, stopping kernel net queue\n");
		netif_stop_queue(dev);
	}

	skb_orphan(skb);
	skb_dst_drop(skb);

	if (netif_queue_stopped(dev))
		if (ib_req_notify_cq(priv->send_cq, IB_CQ_NEXT_COMP |
				     IB_CQ_REPORT_MISSED_EVENTS))
			ipoib_warn(priv, "request notify on send CQ failed\n");

	rc = post_send(priv, priv->tx_head & (ipoib_sendq_size - 1),
		       address, dqpn, tx_req, phead, hlen);
	if (unlikely(rc)) {
		ipoib_warn(priv, "post_send failed, error %d\n", rc);
		++dev->stats.tx_errors;
		ipoib_dma_unmap_tx(priv, tx_req);
		dev_kfree_skb_any(skb);
		if (netif_queue_stopped(dev))
			netif_wake_queue(dev);
		rc = 0;
	} else {
		netif_trans_update(dev);

		rc = priv->tx_head;
		++priv->tx_head;
	}
	return rc;
}

static void __ipoib_reap_ah(struct net_device *dev)
{
	struct ipoib_dev_priv *priv = ipoib_priv(dev);
	struct ipoib_ah *ah, *tah;
	LIST_HEAD(remove_list);
	unsigned long flags;

	netif_tx_lock_bh(dev);
	spin_lock_irqsave(&priv->lock, flags);

	list_for_each_entry_safe(ah, tah, &priv->dead_ahs, list)
		if ((int) priv->tx_tail - (int) ah->last_send >= 0) {
			list_del(&ah->list);
			rdma_destroy_ah(ah->ah);
			kfree(ah);
		}

	spin_unlock_irqrestore(&priv->lock, flags);
	netif_tx_unlock_bh(dev);
}

void ipoib_reap_ah(struct work_struct *work)
{
	struct ipoib_dev_priv *priv =
		container_of(work, struct ipoib_dev_priv, ah_reap_task.work);
	struct net_device *dev = priv->dev;

	__ipoib_reap_ah(dev);

	if (!test_bit(IPOIB_STOP_REAPER, &priv->flags))
		queue_delayed_work(priv->wq, &priv->ah_reap_task,
				   round_jiffies_relative(HZ));
}

static void ipoib_flush_ah(struct net_device *dev)
{
	struct ipoib_dev_priv *priv = ipoib_priv(dev);

	cancel_delayed_work(&priv->ah_reap_task);
	flush_workqueue(priv->wq);
	ipoib_reap_ah(&priv->ah_reap_task.work);
}

static void ipoib_stop_ah(struct net_device *dev)
{
	struct ipoib_dev_priv *priv = ipoib_priv(dev);

	set_bit(IPOIB_STOP_REAPER, &priv->flags);
	ipoib_flush_ah(dev);
}

static int recvs_pending(struct net_device *dev)
{
	struct ipoib_dev_priv *priv = ipoib_priv(dev);
	int pending = 0;
	int i;

	for (i = 0; i < ipoib_recvq_size; ++i)
		if (priv->rx_ring[i].skb)
			++pending;

	return pending;
}

static void check_qp_movement_and_print(struct ipoib_dev_priv *priv,
					struct ib_qp *qp,
					enum ib_qp_state new_state)
{
	struct ib_qp_attr qp_attr;
	struct ib_qp_init_attr query_init_attr;
	int ret;

	ret = ib_query_qp(qp, &qp_attr, IB_QP_STATE, &query_init_attr);
	if (ret) {
		ipoib_warn(priv, "%s: Failed to query QP\n", __func__);
		return;
	}
	/* print according to the new-state and the previous state.*/
	if (new_state == IB_QPS_ERR && qp_attr.qp_state == IB_QPS_RESET)
		ipoib_dbg(priv, "Failed modify QP, IB_QPS_RESET to IB_QPS_ERR, acceptable\n");
	else
		ipoib_warn(priv, "Failed to modify QP to state: %d from state: %d\n",
			   new_state, qp_attr.qp_state);
}

static void ipoib_napi_enable(struct net_device *dev)
{
	struct ipoib_dev_priv *priv = ipoib_priv(dev);

	napi_enable(&priv->recv_napi);
	napi_enable(&priv->send_napi);
}

static void ipoib_napi_disable(struct net_device *dev)
{
	struct ipoib_dev_priv *priv = ipoib_priv(dev);

	napi_disable(&priv->recv_napi);
	napi_disable(&priv->send_napi);
}

int ipoib_ib_dev_stop_default(struct net_device *dev)
{
	struct ipoib_dev_priv *priv = ipoib_priv(dev);
	struct ib_qp_attr qp_attr;
	unsigned long begin;
	struct ipoib_tx_buf *tx_req;
	int i;

	if (test_bit(IPOIB_FLAG_INITIALIZED, &priv->flags))
		ipoib_napi_disable(dev);

	ipoib_cm_dev_stop(dev);

	/*
	 * Move our QP to the error state and then reinitialize in
	 * when all work requests have completed or have been flushed.
	 */
	qp_attr.qp_state = IB_QPS_ERR;
	if (ib_modify_qp(priv->qp, &qp_attr, IB_QP_STATE))
		check_qp_movement_and_print(priv, priv->qp, IB_QPS_ERR);

	/* Wait for all sends and receives to complete */
	begin = jiffies;

	while (priv->tx_head != priv->tx_tail || recvs_pending(dev)) {
		if (time_after(jiffies, begin + 5 * HZ)) {
			ipoib_warn(priv,
				   "timing out; %d sends %d receives not completed\n",
				   priv->tx_head - priv->tx_tail,
				   recvs_pending(dev));

			/*
			 * assume the HW is wedged and just free up
			 * all our pending work requests.
			 */
			while ((int)priv->tx_tail - (int)priv->tx_head < 0) {
				tx_req = &priv->tx_ring[priv->tx_tail &
							(ipoib_sendq_size - 1)];
				ipoib_dma_unmap_tx(priv, tx_req);
				dev_kfree_skb_any(tx_req->skb);
				++priv->tx_tail;
			}

			for (i = 0; i < ipoib_recvq_size; ++i) {
				struct ipoib_rx_buf *rx_req;

				rx_req = &priv->rx_ring[i];
				if (!rx_req->skb)
					continue;
				ipoib_ud_dma_unmap_rx(priv,
						      priv->rx_ring[i].mapping);
				dev_kfree_skb_any(rx_req->skb);
				rx_req->skb = NULL;
			}

			goto timeout;
		}

		ipoib_drain_cq(dev);

		usleep_range(1000, 2000);
	}

	ipoib_dbg(priv, "All sends and receives done.\n");

timeout:
	qp_attr.qp_state = IB_QPS_RESET;
	if (ib_modify_qp(priv->qp, &qp_attr, IB_QP_STATE))
		ipoib_warn(priv, "Failed to modify QP to RESET state\n");

	ib_req_notify_cq(priv->recv_cq, IB_CQ_NEXT_COMP);

	return 0;
}

int ipoib_ib_dev_stop(struct net_device *dev)
{
	struct ipoib_dev_priv *priv = ipoib_priv(dev);

	priv->rn_ops->ndo_stop(dev);

	clear_bit(IPOIB_FLAG_INITIALIZED, &priv->flags);
	ipoib_flush_ah(dev);

	return 0;
}

int ipoib_ib_dev_open_default(struct net_device *dev)
{
	struct ipoib_dev_priv *priv = ipoib_priv(dev);
	int ret;

	ret = ipoib_init_qp(dev);
	if (ret) {
		ipoib_warn(priv, "ipoib_init_qp returned %d\n", ret);
		return -1;
	}

	ret = ipoib_ib_post_receives(dev);
	if (ret) {
		ipoib_warn(priv, "ipoib_ib_post_receives returned %d\n", ret);
		goto out;
	}

	ret = ipoib_cm_dev_open(dev);
	if (ret) {
		ipoib_warn(priv, "ipoib_cm_dev_open returned %d\n", ret);
		goto out;
	}

	if (!test_bit(IPOIB_FLAG_INITIALIZED, &priv->flags))
		ipoib_napi_enable(dev);

	return 0;
out:
	return -1;
}

int ipoib_ib_dev_open(struct net_device *dev)
{
	struct ipoib_dev_priv *priv = ipoib_priv(dev);

	ipoib_pkey_dev_check_presence(dev);

	if (!test_bit(IPOIB_PKEY_ASSIGNED, &priv->flags)) {
		ipoib_warn(priv, "P_Key 0x%04x is %s\n", priv->pkey,
			   (!(priv->pkey & 0x7fff) ? "Invalid" : "not found"));
		return -1;
	}

	clear_bit(IPOIB_STOP_REAPER, &priv->flags);
	queue_delayed_work(priv->wq, &priv->ah_reap_task,
			   round_jiffies_relative(HZ));

	if (priv->rn_ops->ndo_open(dev)) {
		pr_warn("%s: Failed to open dev\n", dev->name);
		goto dev_stop;
	}

	set_bit(IPOIB_FLAG_INITIALIZED, &priv->flags);

	return 0;

dev_stop:
	set_bit(IPOIB_STOP_REAPER, &priv->flags);
	cancel_delayed_work(&priv->ah_reap_task);
	set_bit(IPOIB_FLAG_INITIALIZED, &priv->flags);
	ipoib_ib_dev_stop(dev);
	return -1;
}

void ipoib_pkey_dev_check_presence(struct net_device *dev)
{
	struct ipoib_dev_priv *priv = ipoib_priv(dev);
	struct rdma_netdev *rn = netdev_priv(dev);

	if (!(priv->pkey & 0x7fff) ||
	    ib_find_pkey(priv->ca, priv->port, priv->pkey,
			 &priv->pkey_index)) {
		clear_bit(IPOIB_PKEY_ASSIGNED, &priv->flags);
	} else {
		if (rn->set_id)
			rn->set_id(dev, priv->pkey_index);
		set_bit(IPOIB_PKEY_ASSIGNED, &priv->flags);
	}
}

void ipoib_ib_dev_up(struct net_device *dev)
{
	struct ipoib_dev_priv *priv = ipoib_priv(dev);

	ipoib_pkey_dev_check_presence(dev);

	if (!test_bit(IPOIB_PKEY_ASSIGNED, &priv->flags)) {
		ipoib_dbg(priv, "PKEY is not assigned.\n");
		return;
	}

	set_bit(IPOIB_FLAG_OPER_UP, &priv->flags);

	ipoib_mcast_start_thread(dev);
}

void ipoib_ib_dev_down(struct net_device *dev)
{
	struct ipoib_dev_priv *priv = ipoib_priv(dev);

	ipoib_dbg(priv, "downing ib_dev\n");

	clear_bit(IPOIB_FLAG_OPER_UP, &priv->flags);
	netif_carrier_off(dev);

	ipoib_mcast_stop_thread(dev);
	ipoib_mcast_dev_flush(dev);

	ipoib_flush_paths(dev);
}

void ipoib_drain_cq(struct net_device *dev)
{
	struct ipoib_dev_priv *priv = ipoib_priv(dev);
	int i, n;

	/*
	 * We call completion handling routines that expect to be
	 * called from the BH-disabled NAPI poll context, so disable
	 * BHs here too.
	 */
	local_bh_disable();

	do {
		n = ib_poll_cq(priv->recv_cq, IPOIB_NUM_WC, priv->ibwc);
		for (i = 0; i < n; ++i) {
			/*
			 * Convert any successful completions to flush
			 * errors to avoid passing packets up the
			 * stack after bringing the device down.
			 */
			if (priv->ibwc[i].status == IB_WC_SUCCESS)
				priv->ibwc[i].status = IB_WC_WR_FLUSH_ERR;

			if (priv->ibwc[i].wr_id & IPOIB_OP_RECV) {
				if (priv->ibwc[i].wr_id & IPOIB_OP_CM)
					ipoib_cm_handle_rx_wc(dev, priv->ibwc + i);
				else
					ipoib_ib_handle_rx_wc(dev, priv->ibwc + i);
			} else {
				pr_warn("%s: Got unexpected wqe id\n", __func__);
			}
		}
	} while (n == IPOIB_NUM_WC);

	while (poll_tx(priv))
		; /* nothing */

	local_bh_enable();
}

/*
 * Takes whatever value which is in pkey index 0 and updates priv->pkey
 * returns 0 if the pkey value was changed.
 */
static inline int update_parent_pkey(struct ipoib_dev_priv *priv)
{
	int result;
	u16 prev_pkey;

	prev_pkey = priv->pkey;
	result = ib_query_pkey(priv->ca, priv->port, 0, &priv->pkey);
	if (result) {
		ipoib_warn(priv, "ib_query_pkey port %d failed (ret = %d)\n",
			   priv->port, result);
		return result;
	}

	priv->pkey |= 0x8000;

	if (prev_pkey != priv->pkey) {
		ipoib_dbg(priv, "pkey changed from 0x%x to 0x%x\n",
			  prev_pkey, priv->pkey);
		/*
		 * Update the pkey in the broadcast address, while making sure to set
		 * the full membership bit, so that we join the right broadcast group.
		 */
		priv->dev->broadcast[8] = priv->pkey >> 8;
		priv->dev->broadcast[9] = priv->pkey & 0xff;
		return 0;
	}

	return 1;
}
/*
 * returns 0 if pkey value was found in a different slot.
 */
static inline int update_child_pkey(struct ipoib_dev_priv *priv)
{
	u16 old_index = priv->pkey_index;

	priv->pkey_index = 0;
	ipoib_pkey_dev_check_presence(priv->dev);

	if (test_bit(IPOIB_PKEY_ASSIGNED, &priv->flags) &&
	    (old_index == priv->pkey_index))
		return 1;
	return 0;
}

/*
 * returns true if the device address of the ipoib interface has changed and the
 * new address is a valid one (i.e in the gid table), return false otherwise.
 */
static bool ipoib_dev_addr_changed_valid(struct ipoib_dev_priv *priv)
{
	union ib_gid search_gid;
	union ib_gid gid0;
	union ib_gid *netdev_gid;
	int err;
	u16 index;
	u8 port;
	bool ret = false;

	netdev_gid = (union ib_gid *)(priv->dev->dev_addr + 4);
	if (ib_query_gid(priv->ca, priv->port, 0, &gid0, NULL))
		return false;

	netif_addr_lock_bh(priv->dev);

	/* The subnet prefix may have changed, update it now so we won't have
	 * to do it later
	 */
	priv->local_gid.global.subnet_prefix = gid0.global.subnet_prefix;
	netdev_gid->global.subnet_prefix = gid0.global.subnet_prefix;
	search_gid.global.subnet_prefix = gid0.global.subnet_prefix;

	search_gid.global.interface_id = priv->local_gid.global.interface_id;

	netif_addr_unlock_bh(priv->dev);

	err = ib_find_gid(priv->ca, &search_gid, IB_GID_TYPE_IB,
			  priv->dev, &port, &index);

	netif_addr_lock_bh(priv->dev);

	if (search_gid.global.interface_id !=
	    priv->local_gid.global.interface_id)
		/* There was a change while we were looking up the gid, bail
		 * here and let the next work sort this out
		 */
		goto out;

	/* The next section of code needs some background:
	 * Per IB spec the port GUID can't change if the HCA is powered on.
	 * port GUID is the basis for GID at index 0 which is the basis for
	 * the default device address of a ipoib interface.
	 *
	 * so it seems the flow should be:
	 * if user_changed_dev_addr && gid in gid tbl
	 *	set bit dev_addr_set
	 *	return true
	 * else
	 *	return false
	 *
	 * The issue is that there are devices that don't follow the spec,
	 * they change the port GUID when the HCA is powered, so in order
	 * not to break userspace applications, We need to check if the
	 * user wanted to control the device address and we assume that
	 * if he sets the device address back to be based on GID index 0,
	 * he no longer wishs to control it.
	 *
	 * If the user doesn't control the the device address,
	 * IPOIB_FLAG_DEV_ADDR_SET is set and ib_find_gid failed it means
	 * the port GUID has changed and GID at index 0 has changed
	 * so we need to change priv->local_gid and priv->dev->dev_addr
	 * to reflect the new GID.
	 */
	if (!test_bit(IPOIB_FLAG_DEV_ADDR_SET, &priv->flags)) {
		if (!err && port == priv->port) {
			set_bit(IPOIB_FLAG_DEV_ADDR_SET, &priv->flags);
			if (index == 0)
				clear_bit(IPOIB_FLAG_DEV_ADDR_CTRL,
					  &priv->flags);
			else
				set_bit(IPOIB_FLAG_DEV_ADDR_CTRL, &priv->flags);
			ret = true;
		} else {
			ret = false;
		}
	} else {
		if (!err && port == priv->port) {
			ret = true;
		} else {
			if (!test_bit(IPOIB_FLAG_DEV_ADDR_CTRL, &priv->flags)) {
				memcpy(&priv->local_gid, &gid0,
				       sizeof(priv->local_gid));
				memcpy(priv->dev->dev_addr + 4, &gid0,
				       sizeof(priv->local_gid));
				ret = true;
			}
		}
	}

out:
	netif_addr_unlock_bh(priv->dev);

	return ret;
}

static void __ipoib_ib_dev_flush(struct ipoib_dev_priv *priv,
				enum ipoib_flush_level level,
				int nesting)
{
	struct ipoib_dev_priv *cpriv;
	struct net_device *dev = priv->dev;
	int result;

	down_read_nested(&priv->vlan_rwsem, nesting);

	/*
	 * Flush any child interfaces too -- they might be up even if
	 * the parent is down.
	 */
	list_for_each_entry(cpriv, &priv->child_intfs, list)
		__ipoib_ib_dev_flush(cpriv, level, nesting + 1);

	up_read(&priv->vlan_rwsem);

	if (!test_bit(IPOIB_FLAG_INITIALIZED, &priv->flags) &&
	    level != IPOIB_FLUSH_HEAVY) {
		/* Make sure the dev_addr is set even if not flushing */
		if (level == IPOIB_FLUSH_LIGHT)
			ipoib_dev_addr_changed_valid(priv);
		ipoib_dbg(priv, "Not flushing - IPOIB_FLAG_INITIALIZED not set.\n");
		return;
	}

	if (!test_bit(IPOIB_FLAG_ADMIN_UP, &priv->flags)) {
		/* interface is down. update pkey and leave. */
		if (level == IPOIB_FLUSH_HEAVY) {
			if (!test_bit(IPOIB_FLAG_SUBINTERFACE, &priv->flags))
				update_parent_pkey(priv);
			else
				update_child_pkey(priv);
		} else if (level == IPOIB_FLUSH_LIGHT)
			ipoib_dev_addr_changed_valid(priv);
		ipoib_dbg(priv, "Not flushing - IPOIB_FLAG_ADMIN_UP not set.\n");
		return;
	}

	if (level == IPOIB_FLUSH_HEAVY) {
		/* child devices chase their origin pkey value, while non-child
		 * (parent) devices should always takes what present in pkey index 0
		 */
		if (test_bit(IPOIB_FLAG_SUBINTERFACE, &priv->flags)) {
			result = update_child_pkey(priv);
			if (result) {
				/* restart QP only if P_Key index is changed */
				ipoib_dbg(priv, "Not flushing - P_Key index not changed.\n");
				return;
			}

		} else {
			result = update_parent_pkey(priv);
			/* restart QP only if P_Key value changed */
			if (result) {
				ipoib_dbg(priv, "Not flushing - P_Key value not changed.\n");
				return;
			}
		}
	}

	if (level == IPOIB_FLUSH_LIGHT) {
		int oper_up;
		ipoib_mark_paths_invalid(dev);
		/* Set IPoIB operation as down to prevent races between:
		 * the flush flow which leaves MCG and on the fly joins
		 * which can happen during that time. mcast restart task
		 * should deal with join requests we missed.
		 */
		oper_up = test_and_clear_bit(IPOIB_FLAG_OPER_UP, &priv->flags);
		ipoib_mcast_dev_flush(dev);
		if (oper_up)
			set_bit(IPOIB_FLAG_OPER_UP, &priv->flags);
		ipoib_flush_ah(dev);
	}

	if (level >= IPOIB_FLUSH_NORMAL)
		ipoib_ib_dev_down(dev);

	if (level == IPOIB_FLUSH_HEAVY) {
		rtnl_lock();
		if (test_bit(IPOIB_FLAG_INITIALIZED, &priv->flags))
			ipoib_ib_dev_stop(dev);

<<<<<<< HEAD
		result = ipoib_ib_dev_open(dev);
		rtnl_unlock();
		if (result)
=======
		if (ipoib_ib_dev_open(dev))
>>>>>>> 5fa4ec9c
			return;

		if (netif_queue_stopped(dev))
			netif_start_queue(dev);
	}

	/*
	 * The device could have been brought down between the start and when
	 * we get here, don't bring it back up if it's not configured up
	 */
	if (test_bit(IPOIB_FLAG_ADMIN_UP, &priv->flags)) {
		if (level >= IPOIB_FLUSH_NORMAL)
			ipoib_ib_dev_up(dev);
		if (ipoib_dev_addr_changed_valid(priv))
			ipoib_mcast_restart_task(&priv->restart_task);
	}
}

void ipoib_ib_dev_flush_light(struct work_struct *work)
{
	struct ipoib_dev_priv *priv =
		container_of(work, struct ipoib_dev_priv, flush_light);

	__ipoib_ib_dev_flush(priv, IPOIB_FLUSH_LIGHT, 0);
}

void ipoib_ib_dev_flush_normal(struct work_struct *work)
{
	struct ipoib_dev_priv *priv =
		container_of(work, struct ipoib_dev_priv, flush_normal);

	__ipoib_ib_dev_flush(priv, IPOIB_FLUSH_NORMAL, 0);
}

void ipoib_ib_dev_flush_heavy(struct work_struct *work)
{
	struct ipoib_dev_priv *priv =
		container_of(work, struct ipoib_dev_priv, flush_heavy);

	rtnl_lock();
	__ipoib_ib_dev_flush(priv, IPOIB_FLUSH_HEAVY, 0);
	rtnl_unlock();
}

void ipoib_ib_dev_cleanup(struct net_device *dev)
{
	struct ipoib_dev_priv *priv = ipoib_priv(dev);

	ipoib_dbg(priv, "cleaning up ib_dev\n");
	/*
	 * We must make sure there are no more (path) completions
	 * that may wish to touch priv fields that are no longer valid
	 */
	ipoib_flush_paths(dev);

	ipoib_mcast_stop_thread(dev);
	ipoib_mcast_dev_flush(dev);

	/*
	 * All of our ah references aren't free until after
	 * ipoib_mcast_dev_flush(), ipoib_flush_paths, and
	 * the neighbor garbage collection is stopped and reaped.
	 * That should all be done now, so make a final ah flush.
	 */
	ipoib_stop_ah(dev);

	clear_bit(IPOIB_PKEY_ASSIGNED, &priv->flags);

	priv->rn_ops->ndo_uninit(dev);

	if (priv->pd) {
		ib_dealloc_pd(priv->pd);
		priv->pd = NULL;
	}
}
<|MERGE_RESOLUTION|>--- conflicted
+++ resolved
@@ -1236,17 +1236,10 @@
 		ipoib_ib_dev_down(dev);
 
 	if (level == IPOIB_FLUSH_HEAVY) {
-		rtnl_lock();
 		if (test_bit(IPOIB_FLAG_INITIALIZED, &priv->flags))
 			ipoib_ib_dev_stop(dev);
 
-<<<<<<< HEAD
-		result = ipoib_ib_dev_open(dev);
-		rtnl_unlock();
-		if (result)
-=======
 		if (ipoib_ib_dev_open(dev))
->>>>>>> 5fa4ec9c
 			return;
 
 		if (netif_queue_stopped(dev))
