// SPDX-License-Identifier: GPL-2.0 OR MIT
/**************************************************************************
 *
 * Copyright 2009-2011 VMware, Inc., Palo Alto, CA., USA
 *
 * Permission is hereby granted, free of charge, to any person obtaining a
 * copy of this software and associated documentation files (the
 * "Software"), to deal in the Software without restriction, including
 * without limitation the rights to use, copy, modify, merge, publish,
 * distribute, sub license, and/or sell copies of the Software, and to
 * permit persons to whom the Software is furnished to do so, subject to
 * the following conditions:
 *
 * The above copyright notice and this permission notice (including the
 * next paragraph) shall be included in all copies or substantial portions
 * of the Software.
 *
 * THE SOFTWARE IS PROVIDED "AS IS", WITHOUT WARRANTY OF ANY KIND, EXPRESS OR
 * IMPLIED, INCLUDING BUT NOT LIMITED TO THE WARRANTIES OF MERCHANTABILITY,
 * FITNESS FOR A PARTICULAR PURPOSE AND NON-INFRINGEMENT. IN NO EVENT SHALL
 * THE COPYRIGHT HOLDERS, AUTHORS AND/OR ITS SUPPLIERS BE LIABLE FOR ANY CLAIM,
 * DAMAGES OR OTHER LIABILITY, WHETHER IN AN ACTION OF CONTRACT, TORT OR
 * OTHERWISE, ARISING FROM, OUT OF OR IN CONNECTION WITH THE SOFTWARE OR THE
 * USE OR OTHER DEALINGS IN THE SOFTWARE.
 *
 **************************************************************************/

#include <drm/drmP.h>
#include "vmwgfx_drv.h"

int vmw_mmap(struct file *filp, struct vm_area_struct *vma)
{
	struct drm_file *file_priv;
	struct vmw_private *dev_priv;

	if (unlikely(vma->vm_pgoff < VMWGFX_FILE_PAGE_OFFSET)) {
		DRM_ERROR("Illegal attempt to mmap old fifo space.\n");
		return -EINVAL;
	}

	file_priv = filp->private_data;
	dev_priv = vmw_priv(file_priv->minor->dev);
	return ttm_bo_mmap(filp, vma, &dev_priv->bdev);
<<<<<<< HEAD
}

static int vmw_ttm_mem_global_init(struct drm_global_reference *ref)
{
	DRM_INFO("global init.\n");
	return ttm_mem_global_init(ref->object);
}

static void vmw_ttm_mem_global_release(struct drm_global_reference *ref)
{
	ttm_mem_global_release(ref->object);
}

int vmw_ttm_global_init(struct vmw_private *dev_priv)
{
	struct drm_global_reference *global_ref;
	int ret;

	global_ref = &dev_priv->mem_global_ref;
	global_ref->global_type = DRM_GLOBAL_TTM_MEM;
	global_ref->size = sizeof(struct ttm_mem_global);
	global_ref->init = &vmw_ttm_mem_global_init;
	global_ref->release = &vmw_ttm_mem_global_release;

	ret = drm_global_item_ref(global_ref);
	if (unlikely(ret != 0)) {
		DRM_ERROR("Failed setting up TTM memory accounting.\n");
		return ret;
	}

	dev_priv->bo_global_ref.mem_glob =
		dev_priv->mem_global_ref.object;
	global_ref = &dev_priv->bo_global_ref.ref;
	global_ref->global_type = DRM_GLOBAL_TTM_BO;
	global_ref->size = sizeof(struct ttm_bo_global);
	global_ref->init = &ttm_bo_global_init;
	global_ref->release = &ttm_bo_global_release;
	ret = drm_global_item_ref(global_ref);

	if (unlikely(ret != 0)) {
		DRM_ERROR("Failed setting up TTM buffer objects.\n");
		goto out_no_bo;
	}

	return 0;
out_no_bo:
	drm_global_item_unref(&dev_priv->mem_global_ref);
	return ret;
}

void vmw_ttm_global_release(struct vmw_private *dev_priv)
{
	drm_global_item_unref(&dev_priv->bo_global_ref.ref);
	drm_global_item_unref(&dev_priv->mem_global_ref);
}

/* struct vmw_validation_mem callback */
static int vmw_vmt_reserve(struct vmw_validation_mem *m, size_t size)
{
	static struct ttm_operation_ctx ctx = {.interruptible = false,
					       .no_wait_gpu = false};
	struct vmw_private *dev_priv = container_of(m, struct vmw_private, vvm);

	return ttm_mem_global_alloc(vmw_mem_glob(dev_priv), size, &ctx);
}

/* struct vmw_validation_mem callback */
static void vmw_vmt_unreserve(struct vmw_validation_mem *m, size_t size)
{
	struct vmw_private *dev_priv = container_of(m, struct vmw_private, vvm);

	return ttm_mem_global_free(vmw_mem_glob(dev_priv), size);
}

/**
 * vmw_validation_mem_init_ttm - Interface the validation memory tracker
 * to ttm.
 * @dev_priv: Pointer to struct vmw_private. The reason we choose a vmw private
 * rather than a struct vmw_validation_mem is to make sure assumption in the
 * callbacks that struct vmw_private derives from struct vmw_validation_mem
 * holds true.
 * @gran: The recommended allocation granularity
 */
void vmw_validation_mem_init_ttm(struct vmw_private *dev_priv, size_t gran)
{
	struct vmw_validation_mem *vvm = &dev_priv->vvm;

	vvm->reserve_mem = vmw_vmt_reserve;
	vvm->unreserve_mem = vmw_vmt_unreserve;
	vvm->gran = gran;
=======
>>>>>>> 2a3c83f5
}<|MERGE_RESOLUTION|>--- conflicted
+++ resolved
@@ -41,61 +41,6 @@
 	file_priv = filp->private_data;
 	dev_priv = vmw_priv(file_priv->minor->dev);
 	return ttm_bo_mmap(filp, vma, &dev_priv->bdev);
-<<<<<<< HEAD
-}
-
-static int vmw_ttm_mem_global_init(struct drm_global_reference *ref)
-{
-	DRM_INFO("global init.\n");
-	return ttm_mem_global_init(ref->object);
-}
-
-static void vmw_ttm_mem_global_release(struct drm_global_reference *ref)
-{
-	ttm_mem_global_release(ref->object);
-}
-
-int vmw_ttm_global_init(struct vmw_private *dev_priv)
-{
-	struct drm_global_reference *global_ref;
-	int ret;
-
-	global_ref = &dev_priv->mem_global_ref;
-	global_ref->global_type = DRM_GLOBAL_TTM_MEM;
-	global_ref->size = sizeof(struct ttm_mem_global);
-	global_ref->init = &vmw_ttm_mem_global_init;
-	global_ref->release = &vmw_ttm_mem_global_release;
-
-	ret = drm_global_item_ref(global_ref);
-	if (unlikely(ret != 0)) {
-		DRM_ERROR("Failed setting up TTM memory accounting.\n");
-		return ret;
-	}
-
-	dev_priv->bo_global_ref.mem_glob =
-		dev_priv->mem_global_ref.object;
-	global_ref = &dev_priv->bo_global_ref.ref;
-	global_ref->global_type = DRM_GLOBAL_TTM_BO;
-	global_ref->size = sizeof(struct ttm_bo_global);
-	global_ref->init = &ttm_bo_global_init;
-	global_ref->release = &ttm_bo_global_release;
-	ret = drm_global_item_ref(global_ref);
-
-	if (unlikely(ret != 0)) {
-		DRM_ERROR("Failed setting up TTM buffer objects.\n");
-		goto out_no_bo;
-	}
-
-	return 0;
-out_no_bo:
-	drm_global_item_unref(&dev_priv->mem_global_ref);
-	return ret;
-}
-
-void vmw_ttm_global_release(struct vmw_private *dev_priv)
-{
-	drm_global_item_unref(&dev_priv->bo_global_ref.ref);
-	drm_global_item_unref(&dev_priv->mem_global_ref);
 }
 
 /* struct vmw_validation_mem callback */
@@ -132,6 +77,4 @@
 	vvm->reserve_mem = vmw_vmt_reserve;
 	vvm->unreserve_mem = vmw_vmt_unreserve;
 	vvm->gran = gran;
-=======
->>>>>>> 2a3c83f5
 }