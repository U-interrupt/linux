--- conflicted
+++ resolved
@@ -107,8 +107,6 @@
 #define HDMI_PLL_RESET_G12A	BIT(29)
 #define HDMI_PLL_LOCK		BIT(31)
 #define HDMI_PLL_LOCK_G12A	(3 << 30)
-
-#define FREQ_1000_1001(_freq)	DIV_ROUND_CLOSEST(_freq * 1000, 1001)
 
 #define FREQ_1000_1001(_freq)	DIV_ROUND_CLOSEST(_freq * 1000, 1001)
 
@@ -413,13 +411,8 @@
 	},
 	[MESON_VCLK_HDMI_297000] = {
 		.pixel_freq = 297000,
-<<<<<<< HEAD
-		.pll_base_freq = 2970000,
-		.pll_od1 = 1,
-=======
 		.pll_base_freq = 5940000,
 		.pll_od1 = 2,
->>>>>>> 0ecfebd2
 		.pll_od2 = 1,
 		.pll_od3 = 1,
 		.vid_pll_div = VID_PLL_DIV_5,
@@ -798,8 +791,6 @@
 		}
 
 		meson_hdmi_pll_set_params(priv, m, frac, od1, od2, od3);
-<<<<<<< HEAD
-=======
 	} else if (meson_vpu_is_compatible(priv, "amlogic,meson-g12a-vpu")) {
 		switch (pll_base_freq) {
 		case 2970000:
@@ -817,7 +808,6 @@
 		}
 
 		meson_hdmi_pll_set_params(priv, m, frac, od1, od2, od3);
->>>>>>> 0ecfebd2
 	}
 
 	/* Setup vid_pll divider */
