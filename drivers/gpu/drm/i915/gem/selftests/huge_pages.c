/*
 * SPDX-License-Identifier: MIT
 *
 * Copyright © 2017 Intel Corporation
 */

#include <linux/prime_numbers.h>
#include <linux/string_helpers.h>
#include <linux/swap.h>

#include "i915_selftest.h"

#include "gem/i915_gem_internal.h"
#include "gem/i915_gem_lmem.h"
#include "gem/i915_gem_pm.h"
#include "gem/i915_gem_region.h"

#include "gt/intel_gt.h"

#include "igt_gem_utils.h"
#include "mock_context.h"

#include "selftests/mock_drm.h"
#include "selftests/mock_gem_device.h"
#include "selftests/mock_region.h"
#include "selftests/i915_random.h"

static struct i915_gem_context *hugepage_ctx(struct drm_i915_private *i915,
					     struct file *file)
{
	struct i915_gem_context *ctx = live_context(i915, file);
	struct i915_address_space *vm;

	if (IS_ERR(ctx))
		return ctx;

	vm = ctx->vm;
	if (vm)
		WRITE_ONCE(vm->scrub_64K, true);

	return ctx;
}

static const unsigned int page_sizes[] = {
	I915_GTT_PAGE_SIZE_2M,
	I915_GTT_PAGE_SIZE_64K,
	I915_GTT_PAGE_SIZE_4K,
};

static unsigned int get_largest_page_size(struct drm_i915_private *i915,
					  u64 rem)
{
	int i;

	for (i = 0; i < ARRAY_SIZE(page_sizes); ++i) {
		unsigned int page_size = page_sizes[i];

		if (HAS_PAGE_SIZES(i915, page_size) && rem >= page_size)
			return page_size;
	}

	return 0;
}

static void huge_pages_free_pages(struct sg_table *st)
{
	struct scatterlist *sg;

	for (sg = st->sgl; sg; sg = __sg_next(sg)) {
		if (sg_page(sg))
			__free_pages(sg_page(sg), get_order(sg->length));
	}

	sg_free_table(st);
	kfree(st);
}

static int get_huge_pages(struct drm_i915_gem_object *obj)
{
#define GFP (GFP_KERNEL | __GFP_NOWARN | __GFP_NORETRY)
	unsigned int page_mask = obj->mm.page_mask;
	struct sg_table *st;
	struct scatterlist *sg;
	unsigned int sg_page_sizes;
	u64 rem;

	st = kmalloc(sizeof(*st), GFP);
	if (!st)
		return -ENOMEM;

	if (sg_alloc_table(st, obj->base.size >> PAGE_SHIFT, GFP)) {
		kfree(st);
		return -ENOMEM;
	}

	rem = obj->base.size;
	sg = st->sgl;
	st->nents = 0;
	sg_page_sizes = 0;

	/*
	 * Our goal here is simple, we want to greedily fill the object from
	 * largest to smallest page-size, while ensuring that we use *every*
	 * page-size as per the given page-mask.
	 */
	do {
		unsigned int bit = ilog2(page_mask);
		unsigned int page_size = BIT(bit);
		int order = get_order(page_size);

		do {
			struct page *page;

			GEM_BUG_ON(order >= MAX_ORDER);
			page = alloc_pages(GFP | __GFP_ZERO, order);
			if (!page)
				goto err;

			sg_set_page(sg, page, page_size, 0);
			sg_page_sizes |= page_size;
			st->nents++;

			rem -= page_size;
			if (!rem) {
				sg_mark_end(sg);
				break;
			}

			sg = __sg_next(sg);
		} while ((rem - ((page_size-1) & page_mask)) >= page_size);

		page_mask &= (page_size-1);
	} while (page_mask);

	if (i915_gem_gtt_prepare_pages(obj, st))
		goto err;

	GEM_BUG_ON(sg_page_sizes != obj->mm.page_mask);
	__i915_gem_object_set_pages(obj, st, sg_page_sizes);

	return 0;

err:
	sg_set_page(sg, NULL, 0, 0);
	sg_mark_end(sg);
	huge_pages_free_pages(st);

	return -ENOMEM;
}

static void put_huge_pages(struct drm_i915_gem_object *obj,
			   struct sg_table *pages)
{
	i915_gem_gtt_finish_pages(obj, pages);
	huge_pages_free_pages(pages);

	obj->mm.dirty = false;

	__start_cpu_write(obj);
}

static const struct drm_i915_gem_object_ops huge_page_ops = {
	.name = "huge-gem",
	.flags = I915_GEM_OBJECT_IS_SHRINKABLE,
	.get_pages = get_huge_pages,
	.put_pages = put_huge_pages,
};

static struct drm_i915_gem_object *
huge_pages_object(struct drm_i915_private *i915,
		  u64 size,
		  unsigned int page_mask)
{
	static struct lock_class_key lock_class;
	struct drm_i915_gem_object *obj;
	unsigned int cache_level;

	GEM_BUG_ON(!size);
	GEM_BUG_ON(!IS_ALIGNED(size, BIT(__ffs(page_mask))));

	if (size >> PAGE_SHIFT > INT_MAX)
		return ERR_PTR(-E2BIG);

	if (overflows_type(size, obj->base.size))
		return ERR_PTR(-E2BIG);

	obj = i915_gem_object_alloc();
	if (!obj)
		return ERR_PTR(-ENOMEM);

	drm_gem_private_object_init(&i915->drm, &obj->base, size);
	i915_gem_object_init(obj, &huge_page_ops, &lock_class, 0);
	obj->mem_flags |= I915_BO_FLAG_STRUCT_PAGE;
	i915_gem_object_set_volatile(obj);

	obj->write_domain = I915_GEM_DOMAIN_CPU;
	obj->read_domains = I915_GEM_DOMAIN_CPU;

	cache_level = HAS_LLC(i915) ? I915_CACHE_LLC : I915_CACHE_NONE;
	i915_gem_object_set_cache_coherency(obj, cache_level);

	obj->mm.page_mask = page_mask;

	return obj;
}

static int fake_get_huge_pages(struct drm_i915_gem_object *obj)
{
	struct drm_i915_private *i915 = to_i915(obj->base.dev);
	const u64 max_len = rounddown_pow_of_two(UINT_MAX);
	struct sg_table *st;
	struct scatterlist *sg;
	unsigned int sg_page_sizes;
	u64 rem;

	st = kmalloc(sizeof(*st), GFP);
	if (!st)
		return -ENOMEM;

	if (sg_alloc_table(st, obj->base.size >> PAGE_SHIFT, GFP)) {
		kfree(st);
		return -ENOMEM;
	}

	/* Use optimal page sized chunks to fill in the sg table */
	rem = obj->base.size;
	sg = st->sgl;
	st->nents = 0;
	sg_page_sizes = 0;
	do {
		unsigned int page_size = get_largest_page_size(i915, rem);
		unsigned int len = min(page_size * div_u64(rem, page_size),
				       max_len);

		GEM_BUG_ON(!page_size);

		sg->offset = 0;
		sg->length = len;
		sg_dma_len(sg) = len;
		sg_dma_address(sg) = page_size;

		sg_page_sizes |= len;

		st->nents++;

		rem -= len;
		if (!rem) {
			sg_mark_end(sg);
			break;
		}

		sg = sg_next(sg);
	} while (1);

	i915_sg_trim(st);

	__i915_gem_object_set_pages(obj, st, sg_page_sizes);

	return 0;
}

static int fake_get_huge_pages_single(struct drm_i915_gem_object *obj)
{
	struct drm_i915_private *i915 = to_i915(obj->base.dev);
	struct sg_table *st;
	struct scatterlist *sg;
	unsigned int page_size;

	st = kmalloc(sizeof(*st), GFP);
	if (!st)
		return -ENOMEM;

	if (sg_alloc_table(st, 1, GFP)) {
		kfree(st);
		return -ENOMEM;
	}

	sg = st->sgl;
	st->nents = 1;

	page_size = get_largest_page_size(i915, obj->base.size);
	GEM_BUG_ON(!page_size);

	sg->offset = 0;
	sg->length = obj->base.size;
	sg_dma_len(sg) = obj->base.size;
	sg_dma_address(sg) = page_size;

	__i915_gem_object_set_pages(obj, st, sg->length);

	return 0;
#undef GFP
}

static void fake_free_huge_pages(struct drm_i915_gem_object *obj,
				 struct sg_table *pages)
{
	sg_free_table(pages);
	kfree(pages);
}

static void fake_put_huge_pages(struct drm_i915_gem_object *obj,
				struct sg_table *pages)
{
	fake_free_huge_pages(obj, pages);
	obj->mm.dirty = false;
}

static const struct drm_i915_gem_object_ops fake_ops = {
	.name = "fake-gem",
	.flags = I915_GEM_OBJECT_IS_SHRINKABLE,
	.get_pages = fake_get_huge_pages,
	.put_pages = fake_put_huge_pages,
};

static const struct drm_i915_gem_object_ops fake_ops_single = {
	.name = "fake-gem",
	.flags = I915_GEM_OBJECT_IS_SHRINKABLE,
	.get_pages = fake_get_huge_pages_single,
	.put_pages = fake_put_huge_pages,
};

static struct drm_i915_gem_object *
fake_huge_pages_object(struct drm_i915_private *i915, u64 size, bool single)
{
	static struct lock_class_key lock_class;
	struct drm_i915_gem_object *obj;

	GEM_BUG_ON(!size);
	GEM_BUG_ON(!IS_ALIGNED(size, I915_GTT_PAGE_SIZE));

	if (size >> PAGE_SHIFT > UINT_MAX)
		return ERR_PTR(-E2BIG);

	if (overflows_type(size, obj->base.size))
		return ERR_PTR(-E2BIG);

	obj = i915_gem_object_alloc();
	if (!obj)
		return ERR_PTR(-ENOMEM);

	drm_gem_private_object_init(&i915->drm, &obj->base, size);

	if (single)
		i915_gem_object_init(obj, &fake_ops_single, &lock_class, 0);
	else
		i915_gem_object_init(obj, &fake_ops, &lock_class, 0);

	i915_gem_object_set_volatile(obj);

	obj->write_domain = I915_GEM_DOMAIN_CPU;
	obj->read_domains = I915_GEM_DOMAIN_CPU;
	obj->cache_level = I915_CACHE_NONE;

	return obj;
}

static int igt_check_page_sizes(struct i915_vma *vma)
{
	struct drm_i915_private *i915 = vma->vm->i915;
	unsigned int supported = INTEL_INFO(i915)->page_sizes;
	struct drm_i915_gem_object *obj = vma->obj;
	int err;

	/* We have to wait for the async bind to complete before our asserts */
	err = i915_vma_sync(vma);
	if (err)
		return err;

	if (!HAS_PAGE_SIZES(i915, vma->page_sizes.sg)) {
		pr_err("unsupported page_sizes.sg=%u, supported=%u\n",
		       vma->page_sizes.sg & ~supported, supported);
		err = -EINVAL;
	}

	if (!HAS_PAGE_SIZES(i915, vma->resource->page_sizes_gtt)) {
		pr_err("unsupported page_sizes.gtt=%u, supported=%u\n",
		       vma->resource->page_sizes_gtt & ~supported, supported);
		err = -EINVAL;
	}

	if (vma->page_sizes.phys != obj->mm.page_sizes.phys) {
		pr_err("vma->page_sizes.phys(%u) != obj->mm.page_sizes.phys(%u)\n",
		       vma->page_sizes.phys, obj->mm.page_sizes.phys);
		err = -EINVAL;
	}

	if (vma->page_sizes.sg != obj->mm.page_sizes.sg) {
		pr_err("vma->page_sizes.sg(%u) != obj->mm.page_sizes.sg(%u)\n",
		       vma->page_sizes.sg, obj->mm.page_sizes.sg);
		err = -EINVAL;
	}

	/*
	 * The dma-api is like a box of chocolates when it comes to the
	 * alignment of dma addresses, however for LMEM we have total control
	 * and so can guarantee alignment, likewise when we allocate our blocks
	 * they should appear in descending order, and if we know that we align
	 * to the largest page size for the GTT address, we should be able to
	 * assert that if we see 2M physical pages then we should also get 2M
	 * GTT pages. If we don't then something might be wrong in our
	 * construction of the backing pages.
	 *
	 * Maintaining alignment is required to utilise huge pages in the ppGGT.
	 */
	if (i915_gem_object_is_lmem(obj) &&
	    IS_ALIGNED(vma->node.start, SZ_2M) &&
	    vma->page_sizes.sg & SZ_2M &&
	    vma->resource->page_sizes_gtt < SZ_2M) {
		pr_err("gtt pages mismatch for LMEM, expected 2M GTT pages, sg(%u), gtt(%u)\n",
		       vma->page_sizes.sg, vma->resource->page_sizes_gtt);
		err = -EINVAL;
	}

	return err;
}

static int igt_mock_exhaust_device_supported_pages(void *arg)
{
	struct i915_ppgtt *ppgtt = arg;
	struct drm_i915_private *i915 = ppgtt->vm.i915;
	unsigned int saved_mask = INTEL_INFO(i915)->page_sizes;
	struct drm_i915_gem_object *obj;
	struct i915_vma *vma;
	int i, j, single;
	int err;

	/*
	 * Sanity check creating objects with every valid page support
	 * combination for our mock device.
	 */

	for (i = 1; i < BIT(ARRAY_SIZE(page_sizes)); i++) {
		unsigned int combination = SZ_4K; /* Required for ppGTT */

		for (j = 0; j < ARRAY_SIZE(page_sizes); j++) {
			if (i & BIT(j))
				combination |= page_sizes[j];
		}

		mkwrite_device_info(i915)->page_sizes = combination;

		for (single = 0; single <= 1; ++single) {
			obj = fake_huge_pages_object(i915, combination, !!single);
			if (IS_ERR(obj)) {
				err = PTR_ERR(obj);
				goto out_device;
			}

			if (obj->base.size != combination) {
				pr_err("obj->base.size=%zu, expected=%u\n",
				       obj->base.size, combination);
				err = -EINVAL;
				goto out_put;
			}

			vma = i915_vma_instance(obj, &ppgtt->vm, NULL);
			if (IS_ERR(vma)) {
				err = PTR_ERR(vma);
				goto out_put;
			}

			err = i915_vma_pin(vma, 0, 0, PIN_USER);
			if (err)
				goto out_put;

			err = igt_check_page_sizes(vma);

			if (vma->page_sizes.sg != combination) {
				pr_err("page_sizes.sg=%u, expected=%u\n",
				       vma->page_sizes.sg, combination);
				err = -EINVAL;
			}

			i915_vma_unpin(vma);
			i915_gem_object_put(obj);

			if (err)
				goto out_device;
		}
	}

	goto out_device;

out_put:
	i915_gem_object_put(obj);
out_device:
	mkwrite_device_info(i915)->page_sizes = saved_mask;

	return err;
}

static int igt_mock_memory_region_huge_pages(void *arg)
{
	const unsigned int flags[] = { 0, I915_BO_ALLOC_CONTIGUOUS };
	struct i915_ppgtt *ppgtt = arg;
	struct drm_i915_private *i915 = ppgtt->vm.i915;
	unsigned long supported = INTEL_INFO(i915)->page_sizes;
	struct intel_memory_region *mem;
	struct drm_i915_gem_object *obj;
	struct i915_vma *vma;
	int bit;
	int err = 0;

	mem = mock_region_create(i915, 0, SZ_2G, I915_GTT_PAGE_SIZE_4K, 0, 0);
	if (IS_ERR(mem)) {
		pr_err("%s failed to create memory region\n", __func__);
		return PTR_ERR(mem);
	}

	for_each_set_bit(bit, &supported, ilog2(I915_GTT_MAX_PAGE_SIZE) + 1) {
		unsigned int page_size = BIT(bit);
		resource_size_t phys;
		int i;

		for (i = 0; i < ARRAY_SIZE(flags); ++i) {
			obj = i915_gem_object_create_region(mem,
							    page_size, page_size,
							    flags[i]);
			if (IS_ERR(obj)) {
				err = PTR_ERR(obj);
				goto out_region;
			}

			vma = i915_vma_instance(obj, &ppgtt->vm, NULL);
			if (IS_ERR(vma)) {
				err = PTR_ERR(vma);
				goto out_put;
			}

			err = i915_vma_pin(vma, 0, 0, PIN_USER);
			if (err)
				goto out_put;

			err = igt_check_page_sizes(vma);
			if (err)
				goto out_unpin;

			phys = i915_gem_object_get_dma_address(obj, 0);
			if (!IS_ALIGNED(phys, page_size)) {
				pr_err("%s addr misaligned(%pa) page_size=%u\n",
				       __func__, &phys, page_size);
				err = -EINVAL;
				goto out_unpin;
			}

			if (vma->resource->page_sizes_gtt != page_size) {
				pr_err("%s page_sizes.gtt=%u, expected=%u\n",
				       __func__, vma->resource->page_sizes_gtt,
				       page_size);
				err = -EINVAL;
				goto out_unpin;
			}

			i915_vma_unpin(vma);
			__i915_gem_object_put_pages(obj);
			i915_gem_object_put(obj);
		}
	}

	goto out_region;

out_unpin:
	i915_vma_unpin(vma);
out_put:
	i915_gem_object_put(obj);
out_region:
	intel_memory_region_destroy(mem);
	return err;
}

static int igt_mock_ppgtt_misaligned_dma(void *arg)
{
	struct i915_ppgtt *ppgtt = arg;
	struct drm_i915_private *i915 = ppgtt->vm.i915;
	unsigned long supported = INTEL_INFO(i915)->page_sizes;
	struct drm_i915_gem_object *obj;
	int bit;
	int err;

	/*
	 * Sanity check dma misalignment for huge pages -- the dma addresses we
	 * insert into the paging structures need to always respect the page
	 * size alignment.
	 */

	bit = ilog2(I915_GTT_PAGE_SIZE_64K);

	for_each_set_bit_from(bit, &supported,
			      ilog2(I915_GTT_MAX_PAGE_SIZE) + 1) {
		IGT_TIMEOUT(end_time);
		unsigned int page_size = BIT(bit);
		unsigned int flags = PIN_USER | PIN_OFFSET_FIXED;
		unsigned int offset;
		unsigned int size =
			round_up(page_size, I915_GTT_PAGE_SIZE_2M) << 1;
		struct i915_vma *vma;

		obj = fake_huge_pages_object(i915, size, true);
		if (IS_ERR(obj))
			return PTR_ERR(obj);

		if (obj->base.size != size) {
			pr_err("obj->base.size=%zu, expected=%u\n",
			       obj->base.size, size);
			err = -EINVAL;
			goto out_put;
		}

		err = i915_gem_object_pin_pages_unlocked(obj);
		if (err)
			goto out_put;

		/* Force the page size for this object */
		obj->mm.page_sizes.sg = page_size;

		vma = i915_vma_instance(obj, &ppgtt->vm, NULL);
		if (IS_ERR(vma)) {
			err = PTR_ERR(vma);
			goto out_unpin;
		}

		err = i915_vma_pin(vma, 0, 0, flags);
		if (err)
			goto out_unpin;


		err = igt_check_page_sizes(vma);

		if (vma->resource->page_sizes_gtt != page_size) {
			pr_err("page_sizes.gtt=%u, expected %u\n",
			       vma->resource->page_sizes_gtt, page_size);
			err = -EINVAL;
		}

		i915_vma_unpin(vma);

		if (err)
			goto out_unpin;

		/*
		 * Try all the other valid offsets until the next
		 * boundary -- should always fall back to using 4K
		 * pages.
		 */
		for (offset = 4096; offset < page_size; offset += 4096) {
			err = i915_vma_unbind_unlocked(vma);
			if (err)
				goto out_unpin;

			err = i915_vma_pin(vma, 0, 0, flags | offset);
			if (err)
				goto out_unpin;

			err = igt_check_page_sizes(vma);

			if (vma->resource->page_sizes_gtt != I915_GTT_PAGE_SIZE_4K) {
				pr_err("page_sizes.gtt=%u, expected %llu\n",
				       vma->resource->page_sizes_gtt,
				       I915_GTT_PAGE_SIZE_4K);
				err = -EINVAL;
			}

			i915_vma_unpin(vma);

			if (err)
				goto out_unpin;

			if (igt_timeout(end_time,
					"%s timed out at offset %x with page-size %x\n",
					__func__, offset, page_size))
				break;
		}

		i915_gem_object_lock(obj, NULL);
		i915_gem_object_unpin_pages(obj);
		__i915_gem_object_put_pages(obj);
		i915_gem_object_unlock(obj);
		i915_gem_object_put(obj);
	}

	return 0;

out_unpin:
	i915_gem_object_lock(obj, NULL);
	i915_gem_object_unpin_pages(obj);
	i915_gem_object_unlock(obj);
out_put:
	i915_gem_object_put(obj);

	return err;
}

static void close_object_list(struct list_head *objects,
			      struct i915_ppgtt *ppgtt)
{
	struct drm_i915_gem_object *obj, *on;

	list_for_each_entry_safe(obj, on, objects, st_link) {
		list_del(&obj->st_link);
		i915_gem_object_lock(obj, NULL);
		i915_gem_object_unpin_pages(obj);
		__i915_gem_object_put_pages(obj);
		i915_gem_object_unlock(obj);
		i915_gem_object_put(obj);
	}
}

static int igt_mock_ppgtt_huge_fill(void *arg)
{
	struct i915_ppgtt *ppgtt = arg;
	struct drm_i915_private *i915 = ppgtt->vm.i915;
	unsigned long max_pages = ppgtt->vm.total >> PAGE_SHIFT;
	unsigned long page_num;
	bool single = false;
	LIST_HEAD(objects);
	IGT_TIMEOUT(end_time);
	int err = -ENODEV;

	for_each_prime_number_from(page_num, 1, max_pages) {
		struct drm_i915_gem_object *obj;
		u64 size = page_num << PAGE_SHIFT;
		struct i915_vma *vma;
		unsigned int expected_gtt = 0;
		int i;

		obj = fake_huge_pages_object(i915, size, single);
		if (IS_ERR(obj)) {
			err = PTR_ERR(obj);
			break;
		}

		if (obj->base.size != size) {
			pr_err("obj->base.size=%zd, expected=%llu\n",
			       obj->base.size, size);
			i915_gem_object_put(obj);
			err = -EINVAL;
			break;
		}

		err = i915_gem_object_pin_pages_unlocked(obj);
		if (err) {
			i915_gem_object_put(obj);
			break;
		}

		list_add(&obj->st_link, &objects);

		vma = i915_vma_instance(obj, &ppgtt->vm, NULL);
		if (IS_ERR(vma)) {
			err = PTR_ERR(vma);
			break;
		}

		err = i915_vma_pin(vma, 0, 0, PIN_USER);
		if (err)
			break;

		err = igt_check_page_sizes(vma);
		if (err) {
			i915_vma_unpin(vma);
			break;
		}

		/*
		 * Figure out the expected gtt page size knowing that we go from
		 * largest to smallest page size sg chunks, and that we align to
		 * the largest page size.
		 */
		for (i = 0; i < ARRAY_SIZE(page_sizes); ++i) {
			unsigned int page_size = page_sizes[i];

			if (HAS_PAGE_SIZES(i915, page_size) &&
			    size >= page_size) {
				expected_gtt |= page_size;
				size &= page_size-1;
			}
		}

		GEM_BUG_ON(!expected_gtt);
		GEM_BUG_ON(size);

		if (expected_gtt & I915_GTT_PAGE_SIZE_4K)
			expected_gtt &= ~I915_GTT_PAGE_SIZE_64K;

		i915_vma_unpin(vma);

		if (vma->page_sizes.sg & I915_GTT_PAGE_SIZE_64K) {
			if (!IS_ALIGNED(vma->node.start,
					I915_GTT_PAGE_SIZE_2M)) {
				pr_err("node.start(%llx) not aligned to 2M\n",
				       vma->node.start);
				err = -EINVAL;
				break;
			}

			if (!IS_ALIGNED(vma->node.size,
					I915_GTT_PAGE_SIZE_2M)) {
				pr_err("node.size(%llx) not aligned to 2M\n",
				       vma->node.size);
				err = -EINVAL;
				break;
			}
		}

		if (vma->resource->page_sizes_gtt != expected_gtt) {
			pr_err("gtt=%u, expected=%u, size=%zd, single=%s\n",
			       vma->resource->page_sizes_gtt, expected_gtt,
<<<<<<< HEAD
			       obj->base.size, yesno(!!single));
=======
			       obj->base.size, str_yes_no(!!single));
>>>>>>> 88084a3d
			err = -EINVAL;
			break;
		}

		if (igt_timeout(end_time,
				"%s timed out at size %zd\n",
				__func__, obj->base.size))
			break;

		single = !single;
	}

	close_object_list(&objects, ppgtt);

	if (err == -ENOMEM || err == -ENOSPC)
		err = 0;

	return err;
}

static int igt_mock_ppgtt_64K(void *arg)
{
	struct i915_ppgtt *ppgtt = arg;
	struct drm_i915_private *i915 = ppgtt->vm.i915;
	struct drm_i915_gem_object *obj;
	const struct object_info {
		unsigned int size;
		unsigned int gtt;
		unsigned int offset;
	} objects[] = {
		/* Cases with forced padding/alignment */
		{
			.size = SZ_64K,
			.gtt = I915_GTT_PAGE_SIZE_64K,
			.offset = 0,
		},
		{
			.size = SZ_64K + SZ_4K,
			.gtt = I915_GTT_PAGE_SIZE_4K,
			.offset = 0,
		},
		{
			.size = SZ_64K - SZ_4K,
			.gtt = I915_GTT_PAGE_SIZE_4K,
			.offset = 0,
		},
		{
			.size = SZ_2M,
			.gtt = I915_GTT_PAGE_SIZE_64K,
			.offset = 0,
		},
		{
			.size = SZ_2M - SZ_4K,
			.gtt = I915_GTT_PAGE_SIZE_4K,
			.offset = 0,
		},
		{
			.size = SZ_2M + SZ_4K,
			.gtt = I915_GTT_PAGE_SIZE_64K | I915_GTT_PAGE_SIZE_4K,
			.offset = 0,
		},
		{
			.size = SZ_2M + SZ_64K,
			.gtt = I915_GTT_PAGE_SIZE_64K,
			.offset = 0,
		},
		{
			.size = SZ_2M - SZ_64K,
			.gtt = I915_GTT_PAGE_SIZE_64K,
			.offset = 0,
		},
		/* Try without any forced padding/alignment */
		{
			.size = SZ_64K,
			.offset = SZ_2M,
			.gtt = I915_GTT_PAGE_SIZE_4K,
		},
		{
			.size = SZ_128K,
			.offset = SZ_2M - SZ_64K,
			.gtt = I915_GTT_PAGE_SIZE_4K,
		},
	};
	struct i915_vma *vma;
	int i, single;
	int err;

	/*
	 * Sanity check some of the trickiness with 64K pages -- either we can
	 * safely mark the whole page-table(2M block) as 64K, or we have to
	 * always fallback to 4K.
	 */

	if (!HAS_PAGE_SIZES(i915, I915_GTT_PAGE_SIZE_64K))
		return 0;

	for (i = 0; i < ARRAY_SIZE(objects); ++i) {
		unsigned int size = objects[i].size;
		unsigned int expected_gtt = objects[i].gtt;
		unsigned int offset = objects[i].offset;
		unsigned int flags = PIN_USER;

		for (single = 0; single <= 1; single++) {
			obj = fake_huge_pages_object(i915, size, !!single);
			if (IS_ERR(obj))
				return PTR_ERR(obj);

			err = i915_gem_object_pin_pages_unlocked(obj);
			if (err)
				goto out_object_put;

			/*
			 * Disable 2M pages -- We only want to use 64K/4K pages
			 * for this test.
			 */
			obj->mm.page_sizes.sg &= ~I915_GTT_PAGE_SIZE_2M;

			vma = i915_vma_instance(obj, &ppgtt->vm, NULL);
			if (IS_ERR(vma)) {
				err = PTR_ERR(vma);
				goto out_object_unpin;
			}

			if (offset)
				flags |= PIN_OFFSET_FIXED | offset;

			err = i915_vma_pin(vma, 0, 0, flags);
			if (err)
				goto out_object_unpin;

			err = igt_check_page_sizes(vma);
			if (err)
				goto out_vma_unpin;

			if (!offset && vma->page_sizes.sg & I915_GTT_PAGE_SIZE_64K) {
				if (!IS_ALIGNED(vma->node.start,
						I915_GTT_PAGE_SIZE_2M)) {
					pr_err("node.start(%llx) not aligned to 2M\n",
					       vma->node.start);
					err = -EINVAL;
					goto out_vma_unpin;
				}

				if (!IS_ALIGNED(vma->node.size,
						I915_GTT_PAGE_SIZE_2M)) {
					pr_err("node.size(%llx) not aligned to 2M\n",
					       vma->node.size);
					err = -EINVAL;
					goto out_vma_unpin;
				}
			}

			if (vma->resource->page_sizes_gtt != expected_gtt) {
				pr_err("gtt=%u, expected=%u, i=%d, single=%s\n",
				       vma->resource->page_sizes_gtt,
<<<<<<< HEAD
				       expected_gtt, i, yesno(!!single));
=======
				       expected_gtt, i, str_yes_no(!!single));
>>>>>>> 88084a3d
				err = -EINVAL;
				goto out_vma_unpin;
			}

			i915_vma_unpin(vma);
			i915_gem_object_lock(obj, NULL);
			i915_gem_object_unpin_pages(obj);
			__i915_gem_object_put_pages(obj);
			i915_gem_object_unlock(obj);
			i915_gem_object_put(obj);

			i915_gem_drain_freed_objects(i915);
		}
	}

	return 0;

out_vma_unpin:
	i915_vma_unpin(vma);
out_object_unpin:
	i915_gem_object_lock(obj, NULL);
	i915_gem_object_unpin_pages(obj);
	i915_gem_object_unlock(obj);
out_object_put:
	i915_gem_object_put(obj);

	return err;
}

static int gpu_write(struct intel_context *ce,
		     struct i915_vma *vma,
		     u32 dw,
		     u32 val)
{
	int err;

	i915_gem_object_lock(vma->obj, NULL);
	err = i915_gem_object_set_to_gtt_domain(vma->obj, true);
	i915_gem_object_unlock(vma->obj);
	if (err)
		return err;

	return igt_gpu_fill_dw(ce, vma, dw * sizeof(u32),
			       vma->size >> PAGE_SHIFT, val);
}

static int
__cpu_check_shmem(struct drm_i915_gem_object *obj, u32 dword, u32 val)
{
	unsigned int needs_flush;
	unsigned long n;
	int err;

	i915_gem_object_lock(obj, NULL);
	err = i915_gem_object_prepare_read(obj, &needs_flush);
	if (err)
		goto err_unlock;

	for (n = 0; n < obj->base.size >> PAGE_SHIFT; ++n) {
		u32 *ptr = kmap_atomic(i915_gem_object_get_page(obj, n));

		if (needs_flush & CLFLUSH_BEFORE)
			drm_clflush_virt_range(ptr, PAGE_SIZE);

		if (ptr[dword] != val) {
			pr_err("n=%lu ptr[%u]=%u, val=%u\n",
			       n, dword, ptr[dword], val);
			kunmap_atomic(ptr);
			err = -EINVAL;
			break;
		}

		kunmap_atomic(ptr);
	}

	i915_gem_object_finish_access(obj);
err_unlock:
	i915_gem_object_unlock(obj);

	return err;
}

static int __cpu_check_vmap(struct drm_i915_gem_object *obj, u32 dword, u32 val)
{
	unsigned long n = obj->base.size >> PAGE_SHIFT;
	u32 *ptr;
	int err;

	err = i915_gem_object_wait(obj, 0, MAX_SCHEDULE_TIMEOUT);
	if (err)
		return err;

	ptr = i915_gem_object_pin_map_unlocked(obj, I915_MAP_WC);
	if (IS_ERR(ptr))
		return PTR_ERR(ptr);

	ptr += dword;
	while (n--) {
		if (*ptr != val) {
			pr_err("base[%u]=%08x, val=%08x\n",
			       dword, *ptr, val);
			err = -EINVAL;
			break;
		}

		ptr += PAGE_SIZE / sizeof(*ptr);
	}

	i915_gem_object_unpin_map(obj);
	return err;
}

static int cpu_check(struct drm_i915_gem_object *obj, u32 dword, u32 val)
{
	if (i915_gem_object_has_struct_page(obj))
		return __cpu_check_shmem(obj, dword, val);
	else
		return __cpu_check_vmap(obj, dword, val);
}

static int __igt_write_huge(struct intel_context *ce,
			    struct drm_i915_gem_object *obj,
			    u64 size, u64 offset,
			    u32 dword, u32 val)
{
	unsigned int flags = PIN_USER | PIN_OFFSET_FIXED;
	struct i915_vma *vma;
	int err;

	vma = i915_vma_instance(obj, ce->vm, NULL);
	if (IS_ERR(vma))
		return PTR_ERR(vma);

	err = i915_vma_pin(vma, size, 0, flags | offset);
	if (err) {
		/*
		 * The ggtt may have some pages reserved so
		 * refrain from erroring out.
		 */
		if (err == -ENOSPC && i915_is_ggtt(ce->vm))
			err = 0;

		return err;
	}

	err = igt_check_page_sizes(vma);
	if (err)
		goto out_vma_unpin;

	err = gpu_write(ce, vma, dword, val);
	if (err) {
		pr_err("gpu-write failed at offset=%llx\n", offset);
		goto out_vma_unpin;
	}

	err = cpu_check(obj, dword, val);
	if (err) {
		pr_err("cpu-check failed at offset=%llx\n", offset);
		goto out_vma_unpin;
	}

out_vma_unpin:
	i915_vma_unpin(vma);
	return err;
}

static int igt_write_huge(struct drm_i915_private *i915,
			  struct drm_i915_gem_object *obj)
{
	struct i915_gem_engines *engines;
	struct i915_gem_engines_iter it;
	struct intel_context *ce;
	I915_RND_STATE(prng);
	IGT_TIMEOUT(end_time);
	unsigned int max_page_size;
	unsigned int count;
	struct i915_gem_context *ctx;
	struct file *file;
	u64 max;
	u64 num;
	u64 size;
	int *order;
	int i, n;
	int err = 0;

	file = mock_file(i915);
	if (IS_ERR(file))
		return PTR_ERR(file);

	ctx = hugepage_ctx(i915, file);
	if (IS_ERR(ctx)) {
		err = PTR_ERR(ctx);
		goto out;
	}

	GEM_BUG_ON(!i915_gem_object_has_pinned_pages(obj));

	size = obj->base.size;
	if (obj->mm.page_sizes.sg & I915_GTT_PAGE_SIZE_64K)
		size = round_up(size, I915_GTT_PAGE_SIZE_2M);

	n = 0;
	count = 0;
	max = U64_MAX;
	for_each_gem_engine(ce, i915_gem_context_lock_engines(ctx), it) {
		count++;
		if (!intel_engine_can_store_dword(ce->engine))
			continue;

		max = min(max, ce->vm->total);
		n++;
	}
	i915_gem_context_unlock_engines(ctx);
	if (!n)
		goto out;

	/*
	 * To keep things interesting when alternating between engines in our
	 * randomized order, lets also make feeding to the same engine a few
	 * times in succession a possibility by enlarging the permutation array.
	 */
	order = i915_random_order(count * count, &prng);
	if (!order)
		return -ENOMEM;

	max_page_size = rounddown_pow_of_two(obj->mm.page_sizes.sg);
	max = div_u64(max - size, max_page_size);

	/*
	 * Try various offsets in an ascending/descending fashion until we
	 * timeout -- we want to avoid issues hidden by effectively always using
	 * offset = 0.
	 */
	i = 0;
	engines = i915_gem_context_lock_engines(ctx);
	for_each_prime_number_from(num, 0, max) {
		u64 offset_low = num * max_page_size;
		u64 offset_high = (max - num) * max_page_size;
		u32 dword = offset_in_page(num) / 4;
		struct intel_context *ce;

		ce = engines->engines[order[i] % engines->num_engines];
		i = (i + 1) % (count * count);
		if (!ce || !intel_engine_can_store_dword(ce->engine))
			continue;

		/*
		 * In order to utilize 64K pages we need to both pad the vma
		 * size and ensure the vma offset is at the start of the pt
		 * boundary, however to improve coverage we opt for testing both
		 * aligned and unaligned offsets.
		 */
		if (obj->mm.page_sizes.sg & I915_GTT_PAGE_SIZE_64K)
			offset_low = round_down(offset_low,
						I915_GTT_PAGE_SIZE_2M);

		err = __igt_write_huge(ce, obj, size, offset_low,
				       dword, num + 1);
		if (err)
			break;

		err = __igt_write_huge(ce, obj, size, offset_high,
				       dword, num + 1);
		if (err)
			break;

		if (igt_timeout(end_time,
				"%s timed out on %s, offset_low=%llx offset_high=%llx, max_page_size=%x\n",
				__func__, ce->engine->name, offset_low, offset_high,
				max_page_size))
			break;
	}
	i915_gem_context_unlock_engines(ctx);

	kfree(order);

out:
	fput(file);
	return err;
}

typedef struct drm_i915_gem_object *
(*igt_create_fn)(struct drm_i915_private *i915, u32 size, u32 flags);

static inline bool igt_can_allocate_thp(struct drm_i915_private *i915)
{
	return i915->mm.gemfs && has_transparent_hugepage();
}

static struct drm_i915_gem_object *
igt_create_shmem(struct drm_i915_private *i915, u32 size, u32 flags)
{
	if (!igt_can_allocate_thp(i915)) {
		pr_info("%s missing THP support, skipping\n", __func__);
		return ERR_PTR(-ENODEV);
	}

	return i915_gem_object_create_shmem(i915, size);
}

static struct drm_i915_gem_object *
igt_create_internal(struct drm_i915_private *i915, u32 size, u32 flags)
{
	return i915_gem_object_create_internal(i915, size);
}

static struct drm_i915_gem_object *
igt_create_system(struct drm_i915_private *i915, u32 size, u32 flags)
{
	return huge_pages_object(i915, size, size);
}

static struct drm_i915_gem_object *
igt_create_local(struct drm_i915_private *i915, u32 size, u32 flags)
{
	return i915_gem_object_create_lmem(i915, size, flags);
}

static u32 igt_random_size(struct rnd_state *prng,
			   u32 min_page_size,
			   u32 max_page_size)
{
	u64 mask;
	u32 size;

	GEM_BUG_ON(!is_power_of_2(min_page_size));
	GEM_BUG_ON(!is_power_of_2(max_page_size));
	GEM_BUG_ON(min_page_size < PAGE_SIZE);
	GEM_BUG_ON(min_page_size > max_page_size);

	mask = ((max_page_size << 1ULL) - 1) & PAGE_MASK;
	size = prandom_u32_state(prng) & mask;
	if (size < min_page_size)
		size |= min_page_size;

	return size;
}

static int igt_ppgtt_smoke_huge(void *arg)
{
	struct drm_i915_private *i915 = arg;
	struct drm_i915_gem_object *obj;
	I915_RND_STATE(prng);
	struct {
		igt_create_fn fn;
		u32 min;
		u32 max;
	} backends[] = {
		{ igt_create_internal, SZ_64K, SZ_2M,  },
		{ igt_create_shmem,    SZ_64K, SZ_32M, },
		{ igt_create_local,    SZ_64K, SZ_1G,  },
	};
	int err;
	int i;

	/*
	 * Sanity check that the HW uses huge pages correctly through our
	 * various backends -- ensure that our writes land in the right place.
	 */

	for (i = 0; i < ARRAY_SIZE(backends); ++i) {
		u32 min = backends[i].min;
		u32 max = backends[i].max;
		u32 size = max;

try_again:
		size = igt_random_size(&prng, min, rounddown_pow_of_two(size));

		obj = backends[i].fn(i915, size, 0);
		if (IS_ERR(obj)) {
			err = PTR_ERR(obj);
			if (err == -E2BIG) {
				size >>= 1;
				goto try_again;
			} else if (err == -ENODEV) {
				err = 0;
				continue;
			}

			return err;
		}

		err = i915_gem_object_pin_pages_unlocked(obj);
		if (err) {
			if (err == -ENXIO || err == -E2BIG || err == -ENOMEM) {
				i915_gem_object_put(obj);
				size >>= 1;
				goto try_again;
			}
			goto out_put;
		}

		if (obj->mm.page_sizes.phys < min) {
			pr_info("%s unable to allocate huge-page(s) with size=%u, i=%d\n",
				__func__, size, i);
			err = -ENOMEM;
			goto out_unpin;
		}

		err = igt_write_huge(i915, obj);
		if (err) {
			pr_err("%s write-huge failed with size=%u, i=%d\n",
			       __func__, size, i);
		}
out_unpin:
		i915_gem_object_lock(obj, NULL);
		i915_gem_object_unpin_pages(obj);
		__i915_gem_object_put_pages(obj);
		i915_gem_object_unlock(obj);
out_put:
		i915_gem_object_put(obj);

		if (err == -ENOMEM || err == -ENXIO)
			err = 0;

		if (err)
			break;

		cond_resched();
	}

	return err;
}

static int igt_ppgtt_sanity_check(void *arg)
{
	struct drm_i915_private *i915 = arg;
	unsigned int supported = INTEL_INFO(i915)->page_sizes;
	struct {
		igt_create_fn fn;
		unsigned int flags;
	} backends[] = {
		{ igt_create_system, 0,                        },
		{ igt_create_local,  0,                        },
		{ igt_create_local,  I915_BO_ALLOC_CONTIGUOUS, },
	};
	struct {
		u32 size;
		u32 pages;
	} combos[] = {
		{ SZ_64K,		SZ_64K		},
		{ SZ_2M,		SZ_2M		},
		{ SZ_2M,		SZ_64K		},
		{ SZ_2M - SZ_64K,	SZ_64K		},
		{ SZ_2M - SZ_4K,	SZ_64K | SZ_4K	},
		{ SZ_2M + SZ_4K,	SZ_64K | SZ_4K	},
		{ SZ_2M + SZ_4K,	SZ_2M  | SZ_4K	},
		{ SZ_2M + SZ_64K,	SZ_2M  | SZ_64K },
	};
	int i, j;
	int err;

	if (supported == I915_GTT_PAGE_SIZE_4K)
		return 0;

	/*
	 * Sanity check that the HW behaves with a limited set of combinations.
	 * We already have a bunch of randomised testing, which should give us
	 * a decent amount of variation between runs, however we should keep
	 * this to limit the chances of introducing a temporary regression, by
	 * testing the most obvious cases that might make something blow up.
	 */

	for (i = 0; i < ARRAY_SIZE(backends); ++i) {
		for (j = 0; j < ARRAY_SIZE(combos); ++j) {
			struct drm_i915_gem_object *obj;
			u32 size = combos[j].size;
			u32 pages = combos[j].pages;

			obj = backends[i].fn(i915, size, backends[i].flags);
			if (IS_ERR(obj)) {
				err = PTR_ERR(obj);
				if (err == -ENODEV) {
					pr_info("Device lacks local memory, skipping\n");
					err = 0;
					break;
				}

				return err;
			}

			err = i915_gem_object_pin_pages_unlocked(obj);
			if (err) {
				i915_gem_object_put(obj);
				goto out;
			}

			GEM_BUG_ON(pages > obj->base.size);
			pages = pages & supported;

			if (pages)
				obj->mm.page_sizes.sg = pages;

			err = igt_write_huge(i915, obj);

			i915_gem_object_lock(obj, NULL);
			i915_gem_object_unpin_pages(obj);
			__i915_gem_object_put_pages(obj);
			i915_gem_object_unlock(obj);
			i915_gem_object_put(obj);

			if (err) {
				pr_err("%s write-huge failed with size=%u pages=%u i=%d, j=%d\n",
				       __func__, size, pages, i, j);
				goto out;
			}
		}

		cond_resched();
	}

out:
	if (err == -ENOMEM)
		err = 0;

	return err;
}

static int igt_ppgtt_compact(void *arg)
{
	struct drm_i915_private *i915 = arg;
	struct drm_i915_gem_object *obj;
	int err;

	/*
	 * Simple test to catch issues with compact 64K pages -- since the pt is
	 * compacted to 256B that gives us 32 entries per pt, however since the
	 * backing page for the pt is 4K, any extra entries we might incorrectly
	 * write out should be ignored by the HW. If ever hit such a case this
	 * test should catch it since some of our writes would land in scratch.
	 */

	if (!HAS_64K_PAGES(i915)) {
		pr_info("device lacks compact 64K page support, skipping\n");
		return 0;
	}

	if (!HAS_LMEM(i915)) {
		pr_info("device lacks LMEM support, skipping\n");
		return 0;
	}

	/* We want the range to cover multiple page-table boundaries. */
	obj = i915_gem_object_create_lmem(i915, SZ_4M, 0);
	if (IS_ERR(obj))
		return PTR_ERR(obj);

	err = i915_gem_object_pin_pages_unlocked(obj);
	if (err)
		goto out_put;

	if (obj->mm.page_sizes.phys < I915_GTT_PAGE_SIZE_64K) {
		pr_info("LMEM compact unable to allocate huge-page(s)\n");
		goto out_unpin;
	}

	/*
	 * Disable 2M GTT pages by forcing the page-size to 64K for the GTT
	 * insertion.
	 */
	obj->mm.page_sizes.sg = I915_GTT_PAGE_SIZE_64K;

	err = igt_write_huge(i915, obj);
	if (err)
		pr_err("LMEM compact write-huge failed\n");

out_unpin:
	i915_gem_object_unpin_pages(obj);
out_put:
	i915_gem_object_put(obj);

	if (err == -ENOMEM)
		err = 0;

	return err;
}

static int igt_tmpfs_fallback(void *arg)
{
	struct drm_i915_private *i915 = arg;
	struct i915_address_space *vm;
	struct i915_gem_context *ctx;
	struct vfsmount *gemfs = i915->mm.gemfs;
	struct drm_i915_gem_object *obj;
	struct i915_vma *vma;
	struct file *file;
	u32 *vaddr;
	int err = 0;

	file = mock_file(i915);
	if (IS_ERR(file))
		return PTR_ERR(file);

	ctx = hugepage_ctx(i915, file);
	if (IS_ERR(ctx)) {
		err = PTR_ERR(ctx);
		goto out;
	}
	vm = i915_gem_context_get_eb_vm(ctx);

	/*
	 * Make sure that we don't burst into a ball of flames upon falling back
	 * to tmpfs, which we rely on if on the off-chance we encouter a failure
	 * when setting up gemfs.
	 */

	i915->mm.gemfs = NULL;

	obj = i915_gem_object_create_shmem(i915, PAGE_SIZE);
	if (IS_ERR(obj)) {
		err = PTR_ERR(obj);
		goto out_restore;
	}

	vaddr = i915_gem_object_pin_map_unlocked(obj, I915_MAP_WB);
	if (IS_ERR(vaddr)) {
		err = PTR_ERR(vaddr);
		goto out_put;
	}
	*vaddr = 0xdeadbeaf;

	__i915_gem_object_flush_map(obj, 0, 64);
	i915_gem_object_unpin_map(obj);

	vma = i915_vma_instance(obj, vm, NULL);
	if (IS_ERR(vma)) {
		err = PTR_ERR(vma);
		goto out_put;
	}

	err = i915_vma_pin(vma, 0, 0, PIN_USER);
	if (err)
		goto out_put;

	err = igt_check_page_sizes(vma);

	i915_vma_unpin(vma);
out_put:
	i915_gem_object_put(obj);
out_restore:
	i915->mm.gemfs = gemfs;

	i915_vm_put(vm);
out:
	fput(file);
	return err;
}

static int igt_shrink_thp(void *arg)
{
	struct drm_i915_private *i915 = arg;
	struct i915_address_space *vm;
	struct i915_gem_context *ctx;
	struct drm_i915_gem_object *obj;
	struct i915_gem_engines_iter it;
	struct intel_context *ce;
	struct i915_vma *vma;
	struct file *file;
	unsigned int flags = PIN_USER;
	unsigned int n;
	bool should_swap;
	int err;

	if (!igt_can_allocate_thp(i915)) {
		pr_info("missing THP support, skipping\n");
		return 0;
	}

	file = mock_file(i915);
	if (IS_ERR(file))
		return PTR_ERR(file);

	ctx = hugepage_ctx(i915, file);
	if (IS_ERR(ctx)) {
		err = PTR_ERR(ctx);
		goto out;
	}
	vm = i915_gem_context_get_eb_vm(ctx);

	/*
	 * Sanity check shrinking huge-paged object -- make sure nothing blows
	 * up.
	 */

	obj = i915_gem_object_create_shmem(i915, SZ_2M);
	if (IS_ERR(obj)) {
		err = PTR_ERR(obj);
		goto out_vm;
	}

	vma = i915_vma_instance(obj, vm, NULL);
	if (IS_ERR(vma)) {
		err = PTR_ERR(vma);
		goto out_put;
	}

	err = i915_vma_pin(vma, 0, 0, flags);
	if (err)
		goto out_put;

	if (obj->mm.page_sizes.phys < I915_GTT_PAGE_SIZE_2M) {
		pr_info("failed to allocate THP, finishing test early\n");
		goto out_unpin;
	}

	err = igt_check_page_sizes(vma);
	if (err)
		goto out_unpin;

	n = 0;

	for_each_gem_engine(ce, i915_gem_context_lock_engines(ctx), it) {
		if (!intel_engine_can_store_dword(ce->engine))
			continue;

		err = gpu_write(ce, vma, n++, 0xdeadbeaf);
		if (err)
			break;
	}
	i915_gem_context_unlock_engines(ctx);
	/*
	 * Nuke everything *before* we unpin the pages so we can be reasonably
	 * sure that when later checking get_nr_swap_pages() that some random
	 * leftover object doesn't steal the remaining swap space.
	 */
	i915_gem_shrink(NULL, i915, -1UL, NULL,
			I915_SHRINK_BOUND |
			I915_SHRINK_UNBOUND |
			I915_SHRINK_ACTIVE);
	i915_vma_unpin(vma);
	if (err)
		goto out_put;

	/*
	 * Now that the pages are *unpinned* shrinking should invoke
	 * shmem to truncate our pages, if we have available swap.
	 */
	should_swap = get_nr_swap_pages() > 0;
	i915_gem_shrink(NULL, i915, -1UL, NULL,
			I915_SHRINK_BOUND |
			I915_SHRINK_UNBOUND |
			I915_SHRINK_ACTIVE |
			I915_SHRINK_WRITEBACK);
	if (should_swap == i915_gem_object_has_pages(obj)) {
		pr_err("unexpected pages mismatch, should_swap=%s\n",
		       str_yes_no(should_swap));
		err = -EINVAL;
		goto out_put;
	}

	if (should_swap == (obj->mm.page_sizes.sg || obj->mm.page_sizes.phys)) {
		pr_err("unexpected residual page-size bits, should_swap=%s\n",
		       str_yes_no(should_swap));
		err = -EINVAL;
		goto out_put;
	}

	err = i915_vma_pin(vma, 0, 0, flags);
	if (err)
		goto out_put;

	while (n--) {
		err = cpu_check(obj, n, 0xdeadbeaf);
		if (err)
			break;
	}

out_unpin:
	i915_vma_unpin(vma);
out_put:
	i915_gem_object_put(obj);
out_vm:
	i915_vm_put(vm);
out:
	fput(file);
	return err;
}

int i915_gem_huge_page_mock_selftests(void)
{
	static const struct i915_subtest tests[] = {
		SUBTEST(igt_mock_exhaust_device_supported_pages),
		SUBTEST(igt_mock_memory_region_huge_pages),
		SUBTEST(igt_mock_ppgtt_misaligned_dma),
		SUBTEST(igt_mock_ppgtt_huge_fill),
		SUBTEST(igt_mock_ppgtt_64K),
	};
	struct drm_i915_private *dev_priv;
	struct i915_ppgtt *ppgtt;
	int err;

	dev_priv = mock_gem_device();
	if (!dev_priv)
		return -ENOMEM;

	/* Pretend to be a device which supports the 48b PPGTT */
	mkwrite_device_info(dev_priv)->ppgtt_type = INTEL_PPGTT_FULL;
	mkwrite_device_info(dev_priv)->ppgtt_size = 48;

	ppgtt = i915_ppgtt_create(to_gt(dev_priv), 0);
	if (IS_ERR(ppgtt)) {
		err = PTR_ERR(ppgtt);
		goto out_unlock;
	}

	if (!i915_vm_is_4lvl(&ppgtt->vm)) {
		pr_err("failed to create 48b PPGTT\n");
		err = -EINVAL;
		goto out_put;
	}

	/* If we were ever hit this then it's time to mock the 64K scratch */
	if (!i915_vm_has_scratch_64K(&ppgtt->vm)) {
		pr_err("PPGTT missing 64K scratch page\n");
		err = -EINVAL;
		goto out_put;
	}

	err = i915_subtests(tests, ppgtt);

out_put:
	i915_vm_put(&ppgtt->vm);
out_unlock:
	mock_destroy_device(dev_priv);
	return err;
}

int i915_gem_huge_page_live_selftests(struct drm_i915_private *i915)
{
	static const struct i915_subtest tests[] = {
		SUBTEST(igt_shrink_thp),
		SUBTEST(igt_tmpfs_fallback),
		SUBTEST(igt_ppgtt_smoke_huge),
		SUBTEST(igt_ppgtt_sanity_check),
		SUBTEST(igt_ppgtt_compact),
	};

	if (!HAS_PPGTT(i915)) {
		pr_info("PPGTT not supported, skipping live-selftests\n");
		return 0;
	}

	if (intel_gt_is_wedged(to_gt(i915)))
		return 0;

	return i915_live_subtests(tests, i915);
}<|MERGE_RESOLUTION|>--- conflicted
+++ resolved
@@ -806,11 +806,7 @@
 		if (vma->resource->page_sizes_gtt != expected_gtt) {
 			pr_err("gtt=%u, expected=%u, size=%zd, single=%s\n",
 			       vma->resource->page_sizes_gtt, expected_gtt,
-<<<<<<< HEAD
-			       obj->base.size, yesno(!!single));
-=======
 			       obj->base.size, str_yes_no(!!single));
->>>>>>> 88084a3d
 			err = -EINVAL;
 			break;
 		}
@@ -966,11 +962,7 @@
 			if (vma->resource->page_sizes_gtt != expected_gtt) {
 				pr_err("gtt=%u, expected=%u, i=%d, single=%s\n",
 				       vma->resource->page_sizes_gtt,
-<<<<<<< HEAD
-				       expected_gtt, i, yesno(!!single));
-=======
 				       expected_gtt, i, str_yes_no(!!single));
->>>>>>> 88084a3d
 				err = -EINVAL;
 				goto out_vma_unpin;
 			}
