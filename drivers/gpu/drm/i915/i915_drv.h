--- conflicted
+++ resolved
@@ -57,11 +57,7 @@
 
 #define DRIVER_NAME		"i915"
 #define DRIVER_DESC		"Intel Graphics"
-<<<<<<< HEAD
-#define DRIVER_DATE		"20150911"
-=======
 #define DRIVER_DATE		"20150928"
->>>>>>> 44cc6c08
 
 #undef WARN_ON
 /* Many gcc seem to no see through this and fall over :( */
@@ -2598,9 +2594,6 @@
 #define HAS_GUC_UCODE(dev)	(IS_GEN9(dev))
 #define HAS_GUC_SCHED(dev)	(IS_GEN9(dev))
 
-#define HAS_GUC_UCODE(dev)	(IS_GEN9(dev))
-#define HAS_GUC_SCHED(dev)	(IS_GEN9(dev))
-
 #define HAS_RESOURCE_STREAMER(dev) (IS_HASWELL(dev) || \
 				    INTEL_INFO(dev)->gen >= 8)
 
