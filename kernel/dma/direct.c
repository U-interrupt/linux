--- conflicted
+++ resolved
@@ -68,7 +68,7 @@
 	return 0;
 }
 
-bool dma_coherent_ok(struct device *dev, phys_addr_t phys, size_t size)
+static bool dma_coherent_ok(struct device *dev, phys_addr_t phys, size_t size)
 {
 	return phys_to_dma_direct(dev, phys) + size - 1 <=
 			min_not_zero(dev->coherent_dma_mask, dev->bus_dma_limit);
@@ -161,10 +161,6 @@
 	size = PAGE_ALIGN(size);
 
 	if (dma_should_alloc_from_pool(dev, gfp, attrs)) {
-<<<<<<< HEAD
-		ret = dma_alloc_from_pool(dev, size, &page, gfp);
-		if (!ret)
-=======
 		u64 phys_mask;
 
 		gfp |= dma_direct_optimal_gfp_mask(dev, dev->coherent_dma_mask,
@@ -172,7 +168,6 @@
 		page = dma_alloc_from_pool(dev, size, &ret, gfp,
 				dma_coherent_ok);
 		if (!page)
->>>>>>> d012a719
 			return NULL;
 		goto done;
 	}
