--- conflicted
+++ resolved
@@ -320,22 +320,17 @@
 
 static void amd_enc_status_change_prepare(unsigned long vaddr, int npages, bool enc)
 {
-<<<<<<< HEAD
-=======
 	/*
 	 * To maintain the security guarantees of SEV-SNP guests, make sure
 	 * to invalidate the memory before encryption attribute is cleared.
 	 */
 	if (cc_platform_has(CC_ATTR_GUEST_SEV_SNP) && !enc)
 		snp_set_memory_shared(vaddr, npages);
->>>>>>> 88084a3d
 }
 
 /* Return true unconditionally: return value doesn't matter for the SEV side */
 static bool amd_enc_status_change_finish(unsigned long vaddr, int npages, bool enc)
 {
-<<<<<<< HEAD
-=======
 	/*
 	 * After memory is mapped encrypted in the page table, validate it
 	 * so that it is consistent with the page table updates.
@@ -343,7 +338,6 @@
 	if (cc_platform_has(CC_ATTR_GUEST_SEV_SNP) && enc)
 		snp_set_memory_private(vaddr, npages);
 
->>>>>>> 88084a3d
 	if (!cc_platform_has(CC_ATTR_HOST_MEM_ENCRYPT))
 		enc_dec_hypercall(vaddr, npages, enc);
 
@@ -505,12 +499,6 @@
 	for (i = 0; i < ARRAY_SIZE(protection_map); i++)
 		protection_map[i] = pgprot_encrypted(protection_map[i]);
 
-<<<<<<< HEAD
-	if (cc_platform_has(CC_ATTR_GUEST_MEM_ENCRYPT))
-		swiotlb_force = SWIOTLB_FORCE;
-
-=======
->>>>>>> 88084a3d
 	x86_platform.guest.enc_status_change_prepare = amd_enc_status_change_prepare;
 	x86_platform.guest.enc_status_change_finish  = amd_enc_status_change_finish;
 	x86_platform.guest.enc_tlb_flush_required    = amd_enc_tlb_flush_required;
