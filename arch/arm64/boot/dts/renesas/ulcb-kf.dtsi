// SPDX-License-Identifier: GPL-2.0
/*
 * Device Tree Source for the Kingfisher (ULCB extension) board
 *
 * Copyright (C) 2017 Renesas Electronics Corp.
 * Copyright (C) 2017 Cogent Embedded, Inc.
 */

/*
 * SSI-PCM3168A
 *	aplay   -D plughw:0,2 xxx.wav
 *	arecord -D plughw:0,3 xxx.wav
 */

/ {
	aliases {
		serial1 = &hscif0;
		serial2 = &scif1;
		mmc2 = &sdhi3;
	};

	clksndsel: clksndsel {
		#clock-cells = <0>;
		compatible = "gpio-mux-clock";
		clocks = <&cs2000>, <&audio_clk_a>; /* clk8snd, clksnd */
		select-gpios = <&gpio_exp_75 13 GPIO_ACTIVE_HIGH>;
	};

	hdmi1-out {
		compatible = "hdmi-connector";
		type = "a";

		port {
			hdmi1_con: endpoint {
				remote-endpoint = <&adv7513_out>;
			};
		};
	};

	accel_3v3: regulator-acc-3v3 {
		compatible = "regulator-fixed";
		regulator-name = "accel-3v3";
		regulator-min-microvolt = <3300000>;
		regulator-max-microvolt = <3300000>;
	};

	hdmi_1v8: regulator-hdmi-1v8 {
		compatible = "regulator-fixed";
		regulator-name = "hdmi-1v8";
		regulator-min-microvolt = <1800000>;
		regulator-max-microvolt = <1800000>;
	};

	hdmi_3v3: regulator-hdmi-3v3 {
		compatible = "regulator-fixed";
		regulator-name = "hdmi-3v3";
		regulator-min-microvolt = <3300000>;
		regulator-max-microvolt = <3300000>;
	};

	snd_3p3v: regulator-snd_3p3v {
		compatible = "regulator-fixed";
		regulator-name = "snd-3.3v";
		regulator-min-microvolt = <3300000>;
		regulator-max-microvolt = <3300000>;
	};

	snd_vcc5v: regulator-snd_vcc5v {
		compatible = "regulator-fixed";
		regulator-name = "snd-vcc5v";
		regulator-min-microvolt = <5000000>;
		regulator-max-microvolt = <5000000>;
	};

	wlan_en: regulator-wlan_en {
		compatible = "regulator-fixed";
		regulator-name = "wlan-en-regulator";

		regulator-min-microvolt = <3300000>;
		regulator-max-microvolt = <3300000>;

		gpio = <&gpio_exp_74 4 GPIO_ACTIVE_HIGH>;
		startup-delay-us = <70000>;
		enable-active-high;
	};
};

&can0 {
	pinctrl-0 = <&can0_pins>;
	pinctrl-names = "default";
	status = "okay";
};

&can1 {
	pinctrl-0 = <&can1_pins>;
	pinctrl-names = "default";
	status = "okay";
};

<<<<<<< HEAD
&du_out_rgb {
	remote-endpoint = <&adv7513_in>;
=======
&du {
	ports {
		port@0 {
			du_out_rgb: endpoint {
				remote-endpoint = <&adv7513_in>;
			};
		};
	};
>>>>>>> 88084a3d
};

&ehci0 {
	dr_mode = "otg";
	status = "okay";
};

&hscif0 {
	pinctrl-0 = <&hscif0_pins>;
	pinctrl-names = "default";
	uart-has-rtscts;

	status = "okay";
};

&hsusb {
	dr_mode = "otg";
	status = "okay";
};

&i2c2 {
	i2cswitch2: i2c-switch@71 {
		compatible = "nxp,pca9548";
		#address-cells = <1>;
		#size-cells = <0>;
		reg = <0x71>;
		reset-gpios = <&gpio5 3 GPIO_ACTIVE_LOW>;

		/* HDMIoSDA, HDMIoSCL */
		i2c@4 {
			#address-cells = <1>;
			#size-cells = <0>;
			reg = <4>;

			hdmi@3d {
				compatible = "adi,adv7513";
				reg = <0x3d>;

				pinctrl-0 = <&hdmi1_pins>;
				pinctrl-names = "default";

				interrupt-parent = <&gpio2>;
				interrupts = <14 IRQ_TYPE_LEVEL_LOW>;

				clocks = <&cs2000>;
				clock-names = "cec";

				pd-gpios = <&gpio_exp_75 5 GPIO_ACTIVE_LOW>;

				avdd-supply = <&hdmi_1v8>;
				dvdd-supply = <&hdmi_1v8>;
				pvdd-supply = <&hdmi_1v8>;
				dvdd-3v-supply = <&hdmi_3v3>;
				bgvdd-supply = <&hdmi_1v8>;

				adi,input-depth = <8>;
				adi,input-colorspace = "rgb";
				adi,input-clock = "1x";

				ports {
					#address-cells = <1>;
					#size-cells = <0>;

					port@0 {
						reg = <0>;
						adv7513_in: endpoint {
							remote-endpoint = <&du_out_rgb>;
						};
					};

					port@1 {
						reg = <1>;
						adv7513_out: endpoint {
							remote-endpoint = <&hdmi1_con>;
						};
					};
				};
			};
		};

		/* Audio_SDA, Audio_SCL */
		i2c@7 {
			#address-cells = <1>;
			#size-cells = <0>;
			reg = <7>;

			accelerometer@1d {
				compatible = "st,lsm9ds0-imu";
				reg = <0x1d>;

				vdd-supply = <&accel_3v3>;
				vddio-supply = <&accel_3v3>;
			};

			pcm3168a: audio-codec@44 {
				#sound-dai-cells = <0>;
				compatible = "ti,pcm3168a";
				reg = <0x44>;
				clocks = <&clksndsel>;
				clock-names = "scki";

				VDD1-supply	= <&snd_3p3v>;
				VDD2-supply	= <&snd_3p3v>;
				VCCAD1-supply	= <&snd_vcc5v>;
				VCCAD2-supply	= <&snd_vcc5v>;
				VCCDA1-supply	= <&snd_vcc5v>;
				VCCDA2-supply	= <&snd_vcc5v>;

				ports {
					#address-cells = <1>;
					#size-cells = <0>;
					mclk-fs = <512>;
					port@0 {
						reg = <0>;
						pcm3168a_endpoint_p: endpoint {
							remote-endpoint = <&rsnd_for_pcm3168a_play>;
							clocks = <&clksndsel>;
						};
					};
					port@1 {
						reg = <1>;
						pcm3168a_endpoint_c: endpoint {
							remote-endpoint = <&rsnd_for_pcm3168a_capture>;
							clocks = <&clksndsel>;
						};
					};
				};
			};

			gyroscope@6b {
				compatible = "st,lsm9ds0-gyro";
				reg = <0x6b>;

				vdd-supply = <&accel_3v3>;
				vddio-supply = <&accel_3v3>;
			};
		};
	};

	/* U11 */
	gpio_exp_74: gpio@74 {
		compatible = "ti,tca9539";
		reg = <0x74>;
		gpio-controller;
		#gpio-cells = <2>;
		interrupt-controller;
		interrupt-parent = <&gpio6>;
		interrupts = <8 IRQ_TYPE_EDGE_FALLING>;

		audio-out-off-hog {
			gpio-hog;
			gpios = <0 GPIO_ACTIVE_HIGH>; /* P00 */
			output-high;
			line-name = "Audio_Out_OFF";
		};

		hub-pwen-hog {
			gpio-hog;
			gpios = <6 GPIO_ACTIVE_HIGH>;
			output-high;
			line-name = "HUB pwen";
		};

		hub-rst-hog {
			gpio-hog;
			gpios = <7 GPIO_ACTIVE_HIGH>;
			output-high;
			line-name = "HUB rst";
		};

		otg-extlpn-hog {
			gpio-hog;
			gpios = <9 GPIO_ACTIVE_HIGH>;
			output-high;
			line-name = "OTG EXTLPn";
		};

		otg-offvbusn-hog {
			gpio-hog;
			gpios = <8 GPIO_ACTIVE_HIGH>;
			output-low;
			line-name = "OTG OFFVBUSn";
		};

		sd-wifi-mux-hog {
			gpio-hog;
			gpios = <5 GPIO_ACTIVE_HIGH>;
			output-low;	/* Connect WL1837 */
			line-name = "SD WiFi mux";
		};

		snd-rst-hog {
			gpio-hog;
			gpios = <15 GPIO_ACTIVE_HIGH>; /* P17 */
			output-high;
			line-name = "SND_RST";
		};
	};

	/* U5 */
	gpio_exp_75: gpio@75 {
		compatible = "ti,tca9539";
		reg = <0x75>;
		gpio-controller;
		#gpio-cells = <2>;
		interrupt-controller;
		interrupt-parent = <&gpio6>;
		interrupts = <4 IRQ_TYPE_EDGE_FALLING>;
	};
};

&i2c4 {
	i2cswitch4: i2c-switch@71 {
		compatible = "nxp,pca9548";
		#address-cells = <1>;
		#size-cells = <0>;
		reg = <0x71>;
		reset-gpios = <&gpio3 15 GPIO_ACTIVE_LOW>;
	};

	gpio_exp_76: gpio@76 {
		compatible = "ti,tca9539";
		reg = <0x76>;
		gpio-controller;
		#gpio-cells = <2>;
		interrupt-controller;
		interrupt-parent = <&gpio7>;
		interrupts = <3 IRQ_TYPE_EDGE_FALLING>;
	};

	gpio_exp_77: gpio@77 {
		compatible = "ti,tca9539";
		reg = <0x77>;
		gpio-controller;
		#gpio-cells = <2>;
		interrupt-controller;
		interrupt-parent = <&gpio5>;
		interrupts = <9 IRQ_TYPE_EDGE_FALLING>;
	};
};

&ohci0 {
	dr_mode = "otg";
	status = "okay";
};

&pcie_bus_clk {
	clock-frequency = <100000000>;
};

&pciec0 {
	status = "okay";
};

&pciec1 {
	status = "okay";
};

&pfc {
	can0_pins: can0 {
		groups = "can0_data_a";
		function = "can0";
	};

	can1_pins: can1 {
		groups = "can1_data";
		function = "can1";
	};

	hdmi1_pins: hdmi1 {
		adv7513-interrupt {
			pins = "GP_2_14";
			bias-pull-up;
		};

		du {
			groups = "du_rgb888", "du_sync", "du_clk_out_0",
				 "du_disp";
			function = "du";
		};
	};

	hscif0_pins: hscif0 {
		groups = "hscif0_data", "hscif0_ctrl";
		function = "hscif0";
	};

	scif1_pins: scif1 {
		groups = "scif1_data_b", "scif1_ctrl";
		function = "scif1";
	};

	sdhi3_pins: sdhi3 {
		groups = "sdhi3_data4", "sdhi3_ctrl";
		function = "sdhi3";
		power-source = <3300>;
	};

	sound_pcm_pins: sound-pcm {
		groups = "ssi349_ctrl", "ssi3_data", "ssi4_data";
		function = "ssi";
	};

	usb0_pins: usb0 {
		groups = "usb0";
		function = "usb0";
	};
};

&rcar_sound {
	pinctrl-0 = <&sound_pins
		     &sound_clk_pins
		     &sound_pcm_pins>;

	ports {
		/* rsnd_port0/1 are defined in ulcb.dtsi */
		rsnd_port2: port@2 {
			reg = <2>;
			rsnd_for_pcm3168a_play: endpoint {
				remote-endpoint = <&pcm3168a_endpoint_p>;
				bitclock-master;
				frame-master;
				dai-tdm-slot-num = <8>;
				playback = <&ssi3>;
			};
		};
		rsnd_port3: port@3 {
			reg = <3>;
			rsnd_for_pcm3168a_capture: endpoint {
				remote-endpoint = <&pcm3168a_endpoint_c>;
				bitclock-master;
				frame-master;
				dai-tdm-slot-num = <6>;
				capture  = <&ssi4>;
			};
		};
	};
};

&scif1 {
	pinctrl-0 = <&scif1_pins>;
	pinctrl-names = "default";
	uart-has-rtscts;

	status = "okay";
};

&sdhi3 {
	pinctrl-0 = <&sdhi3_pins>;
	pinctrl-names = "default";

	vmmc-supply = <&wlan_en>;
	vqmmc-supply = <&wlan_en>;
	bus-width = <4>;
	no-1-8-v;
	non-removable;
	cap-power-off-card;
	keep-power-in-suspend;
	max-frequency = <26000000>;
	status = "okay";

	#address-cells = <1>;
	#size-cells = <0>;
	wlcore: wlcore@2 {
		compatible = "ti,wl1837";
		reg = <2>;
		interrupt-parent = <&gpio1>;
		interrupts = <25 IRQ_TYPE_EDGE_FALLING>;
	};
};

&sound_card {
	links = <&rsnd_port0	/* ak4613 */
		 &rsnd_port1	/* HDMI0  */
		 &rsnd_port2	/* pcm3168a playback */
		 &rsnd_port3	/* pcm3168a capture  */
		>;
};

&ssi4 {
	shared-pin;
};

&usb2_phy0 {
	pinctrl-0 = <&usb0_pins>;
	pinctrl-names = "default";

	status = "okay";
};

&xhci0 {
	status = "okay";
};<|MERGE_RESOLUTION|>--- conflicted
+++ resolved
@@ -97,10 +97,6 @@
 	status = "okay";
 };
 
-<<<<<<< HEAD
-&du_out_rgb {
-	remote-endpoint = <&adv7513_in>;
-=======
 &du {
 	ports {
 		port@0 {
@@ -109,7 +105,6 @@
 			};
 		};
 	};
->>>>>>> 88084a3d
 };
 
 &ehci0 {
