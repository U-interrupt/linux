--- conflicted
+++ resolved
@@ -99,23 +99,6 @@
 extern void __init at91_add_device_usbh_ohci(struct at91_usbh_data *data);
 extern void __init at91_add_device_usbh_ehci(struct at91_usbh_data *data);
 
-<<<<<<< HEAD
- /* NAND / SmartMedia */
-struct atmel_nand_data {
-	int		enable_pin;	/* chip enable */
-	int		det_pin;	/* card detect */
-	int		rdy_pin;	/* ready/busy */
-	u8              rdy_pin_active_low;     /* rdy_pin value is inverted */
-	u8		ale;		/* address line number connected to ALE */
-	u8		cle;		/* address line number connected to CLE */
-	u8		bus_width_16;	/* buswidth is 16 bit */
-	u8		correction_cap; /* PMECC correction capability */
-	u16		sector_size;    /* Sector size for PMECC */
-	struct mtd_partition *parts;
-	unsigned int	num_parts;
-};
-=======
->>>>>>> 7d1206bc
 extern void __init at91_add_device_nand(struct atmel_nand_data *data);
 
  /* I2C*/
