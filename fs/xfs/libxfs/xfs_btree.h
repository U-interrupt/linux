--- conflicted
+++ resolved
@@ -547,10 +547,7 @@
 		struct xfs_btree_block *block, union xfs_btree_key *key);
 union xfs_btree_key *xfs_btree_high_key_from_key(struct xfs_btree_cur *cur,
 		union xfs_btree_key *key);
-<<<<<<< HEAD
-=======
 int xfs_btree_has_record(struct xfs_btree_cur *cur, union xfs_btree_irec *low,
 		union xfs_btree_irec *high, bool *exists);
->>>>>>> 661e50bc
 
 #endif	/* __XFS_BTREE_H__ */