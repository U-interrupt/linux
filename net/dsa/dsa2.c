--- conflicted
+++ resolved
@@ -124,12 +124,8 @@
 	return NULL;
 }
 
-<<<<<<< HEAD
-struct dsa_link *dsa_link_touch(struct dsa_port *dp, struct dsa_port *link_dp)
-=======
 static struct dsa_link *dsa_link_touch(struct dsa_port *dp,
 				       struct dsa_port *link_dp)
->>>>>>> a7196caf
 {
 	struct dsa_switch *ds = dp->ds;
 	struct dsa_switch_tree *dst;
