# SPDX-License-Identifier: GPL-2.0

# Ignore header name
ignore define _LINUX_LIRC_H

# Ignore helper macros

ignore define lirc_t

ignore define LIRC_SPACE
ignore define LIRC_PULSE
ignore define LIRC_FREQUENCY
ignore define LIRC_TIMEOUT
ignore define LIRC_OVERFLOW
ignore define LIRC_VALUE
ignore define LIRC_MODE2
ignore define LIRC_IS_SPACE
ignore define LIRC_IS_PULSE
ignore define LIRC_IS_FREQUENCY
ignore define LIRC_IS_TIMEOUT
ignore define LIRC_IS_OVERFLOW

ignore define LIRC_MODE2SEND
ignore define LIRC_SEND2MODE
ignore define LIRC_MODE2REC
ignore define LIRC_REC2MODE

ignore define LIRC_CAN_SEND
ignore define LIRC_CAN_REC

ignore define LIRC_CAN_SEND_MASK
ignore define LIRC_CAN_REC_MASK
<<<<<<< HEAD
=======
ignore define LIRC_CAN_SET_REC_FILTER
ignore define LIRC_CAN_NOTIFY_DECODE
>>>>>>> 88084a3d

# Obsolete ioctls

ignore ioctl LIRC_GET_LENGTH
ignore ioctl LIRC_SET_REC_TIMEOUT_REPORTS

# rc protocols

ignore symbol RC_PROTO_UNKNOWN
ignore symbol RC_PROTO_OTHER
ignore symbol RC_PROTO_RC5
ignore symbol RC_PROTO_RC5X_20
ignore symbol RC_PROTO_RC5_SZ
ignore symbol RC_PROTO_JVC
ignore symbol RC_PROTO_SONY12
ignore symbol RC_PROTO_SONY15
ignore symbol RC_PROTO_SONY20
ignore symbol RC_PROTO_NEC
ignore symbol RC_PROTO_NECX
ignore symbol RC_PROTO_NEC32
ignore symbol RC_PROTO_SANYO
ignore symbol RC_PROTO_MCIR2_KBD
ignore symbol RC_PROTO_MCIR2_MSE
ignore symbol RC_PROTO_RC6_0
ignore symbol RC_PROTO_RC6_6A_20
ignore symbol RC_PROTO_RC6_6A_24
ignore symbol RC_PROTO_RC6_6A_32
ignore symbol RC_PROTO_RC6_MCE
ignore symbol RC_PROTO_SHARP
ignore symbol RC_PROTO_XMP
ignore symbol RC_PROTO_CEC
ignore symbol RC_PROTO_IMON
ignore symbol RC_PROTO_RCMM12
ignore symbol RC_PROTO_RCMM24
ignore symbol RC_PROTO_RCMM32
ignore symbol RC_PROTO_XBOX_DVD
ignore symbol RC_PROTO_MAX

# Undocumented macros

ignore define PULSE_BIT
ignore define PULSE_MASK

ignore define LIRC_MODE2_SPACE
ignore define LIRC_MODE2_PULSE
ignore define LIRC_MODE2_TIMEOUT
ignore define LIRC_MODE2_OVERFLOW

ignore define LIRC_VALUE_MASK
ignore define LIRC_MODE2_MASK

ignore define LIRC_MODE_RAW
ignore define LIRC_MODE_LIRCCODE<|MERGE_RESOLUTION|>--- conflicted
+++ resolved
@@ -30,11 +30,8 @@
 
 ignore define LIRC_CAN_SEND_MASK
 ignore define LIRC_CAN_REC_MASK
-<<<<<<< HEAD
-=======
 ignore define LIRC_CAN_SET_REC_FILTER
 ignore define LIRC_CAN_NOTIFY_DECODE
->>>>>>> 88084a3d
 
 # Obsolete ioctls
 
